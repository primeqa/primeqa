from typing import List
from dataclasses import dataclass, field
import json

<<<<<<< HEAD
from primeqa.pipelines.components.base import Retriever
=======
from primeqa.components.base import Retriever
from primeqa.ir.sparse.retriever import PyseriniRetriever
>>>>>>> 036ac10b


@dataclass
class BM25Retriever(Retriever):
    """_summary_

    Args:
        index_root: str
        index_name: str
        max_num_documents (int, optional): Maximum number of document. Defaults to 5.

    Important:
    1. Each field has metadata property which can carry additional information for other downstream usages.
    2. Two special keys (api_support and exclude_from_hash) are defined in "metadata" property.
        a. api_support (bool, optional): If set to True, that parameter is exposed via service layer. Defaults to False.
        b. exclude_from_hash (bool,optional): If set to True, that parameter is not considered while building the hash representation for the object. Defaults to False.

    Returns:
        _type_: _description_
    """

    index_root: str = field(
        metadata={
            "name": "Index root",
            "description": "Path to root directory where index is stored",
        },
    )

    max_num_documents: int = field(
        default=5,
        metadata={
            "name": "Maximum number of retrieved documents",
            "range": [1, 100, 1],
            "api_support": True,
            "exclude_from_hash": True,
        },
    )
    
    num_workers: int = field(
        default=1,
        metadata={
            "name": "Num worker threads",
            "range": [1, 100, 1],
            "exclude_from_hash": True,
        },
    )

    def __post_init__(self):
        # Placeholder variables
        self._index_path=f"{self.index_root}/{self.index_name}"
        self._searcher = None
        
    def __hash__(self) -> int:
        # Step 1: Identify all fields to be included in the hash
        hashable_fields = [
            k
            for k, v in self.__class__.__dataclass_fields__.items()
            if not "exclude_from_hash" in v.metadata
            or not v.metadata["exclude_from_hash"]
        ]

        # Step 2: Run
        return hash(
            f"{self.__class__.__name__}::{json.dumps({k: v for k, v in vars(self).items() if k in hashable_fields}, sort_keys=True)}"
        )

    def load(self, *args, **kwargs):
        self._searcher = PyseriniRetriever(self._index_path)

    def retrieve(self, input_texts: List[str], *args, **kwargs):
        qids = [str(idx) for  idx, query in enumerate(input_texts) ]
        hits = self._searcher.batch_retrieve(input_texts, qids, topK=self.max_num_documents, threads=self.num_workers)
        return [
            [(result['doc_id'], result['score']) for result in results_per_query]
            for results_per_query in hits.values()
        ]
    
    def get_engine_type(self):
        return "BM25"<|MERGE_RESOLUTION|>--- conflicted
+++ resolved
@@ -1,13 +1,8 @@
 from typing import List
 from dataclasses import dataclass, field
-import json
 
-<<<<<<< HEAD
-from primeqa.pipelines.components.base import Retriever
-=======
 from primeqa.components.base import Retriever
 from primeqa.ir.sparse.retriever import PyseriniRetriever
->>>>>>> 036ac10b
 
 
 @dataclass
@@ -35,55 +30,22 @@
             "description": "Path to root directory where index is stored",
         },
     )
-
+    index_name: str = field(
+        metadata={
+            "name": "Index name",
+        },
+    )
     max_num_documents: int = field(
         default=5,
-        metadata={
-            "name": "Maximum number of retrieved documents",
-            "range": [1, 100, 1],
-            "api_support": True,
-            "exclude_from_hash": True,
-        },
-    )
-    
-    num_workers: int = field(
-        default=1,
-        metadata={
-            "name": "Num worker threads",
-            "range": [1, 100, 1],
-            "exclude_from_hash": True,
-        },
+        metadata={"name": "Maximum number of documents", "range": [1, 100, 1]},
     )
 
     def __post_init__(self):
         # Placeholder variables
-        self._index_path=f"{self.index_root}/{self.index_name}"
         self._searcher = None
-        
-    def __hash__(self) -> int:
-        # Step 1: Identify all fields to be included in the hash
-        hashable_fields = [
-            k
-            for k, v in self.__class__.__dataclass_fields__.items()
-            if not "exclude_from_hash" in v.metadata
-            or not v.metadata["exclude_from_hash"]
-        ]
-
-        # Step 2: Run
-        return hash(
-            f"{self.__class__.__name__}::{json.dumps({k: v for k, v in vars(self).items() if k in hashable_fields}, sort_keys=True)}"
-        )
 
     def load(self, *args, **kwargs):
-        self._searcher = PyseriniRetriever(self._index_path)
+        pass
 
     def retrieve(self, input_texts: List[str], *args, **kwargs):
-        qids = [str(idx) for  idx, query in enumerate(input_texts) ]
-        hits = self._searcher.batch_retrieve(input_texts, qids, topK=self.max_num_documents, threads=self.num_workers)
-        return [
-            [(result['doc_id'], result['score']) for result in results_per_query]
-            for results_per_query in hits.values()
-        ]
-    
-    def get_engine_type(self):
-        return "BM25"+        pass