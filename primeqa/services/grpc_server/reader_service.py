--- conflicted
+++ resolved
@@ -182,17 +182,6 @@
                                                 confidence_score=prediction[
                                                     "confidence_score"
                                                 ],
-<<<<<<< HEAD
-                                                context_index=int(
-                                                    prediction["example_id"]
-                                                ),
-                                                start_char_offset=prediction[
-                                                    "span_answer"
-                                                ]["start_position"],
-                                                end_char_offset=prediction[
-                                                    "span_answer"
-                                                ]["end_position"],
-=======
                                                 evidences=[
                                                     Evidence(
                                                         context_index=int(
@@ -210,7 +199,6 @@
                                                         ],
                                                     )
                                                 ],
->>>>>>> 901a5385
                                             )
                                             for prediction in predictions_for_context
                                         ]
@@ -243,6 +231,13 @@
                                                 confidence_score=prediction[
                                                     "confidence_score"
                                                 ],
+                                                evidences=[
+                                                    Evidence(
+                                                        context_index=int(
+                                                            prediction["example_id"]
+                                                        )
+                                                    )
+                                                ],
                                             )
                                             for prediction in predictions_for_context
                                         ]
