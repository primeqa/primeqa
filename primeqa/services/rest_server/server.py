--- conflicted
+++ resolved
@@ -130,10 +130,7 @@
                     status_code=500,
                     detail={"code": error_code, "message": error_message},
                 ) from None
-<<<<<<< HEAD
-=======
-        # a new post req for tables a new url /tableanswers
->>>>>>> 5836e495
+                
         @app.post(
             "/answers",
             status_code=status.HTTP_201_CREATED,
