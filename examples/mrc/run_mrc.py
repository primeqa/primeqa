import logging
import os
import sys
import traceback
import json
import torch
import gc
import glob
from dataclasses import dataclass, field
from importlib import import_module
from operator import attrgetter
from typing import Optional, Type

import datasets
from transformers import HfArgumentParser, TrainingArguments, DataCollatorWithPadding, AutoConfig, AutoTokenizer
from transformers.trainer_utils import get_last_checkpoint, set_seed

from primeqa.mrc.data_models.eval_prediction_with_processing import EvalPredictionWithProcessing
from primeqa.mrc.metrics.tydi_f1.tydi_f1 import TyDiF1
from primeqa.mrc.metrics.mlqa.mlqa import MLQA
from primeqa.mrc.metrics.squad.squad import SQUAD
from primeqa.mrc.models.heads.extractive import EXTRACTIVE_HEAD, EXTRACTIVE_WITH_CONFIDENCE_HEAD
from primeqa.mrc.models.task_model import ModelForDownstreamTasks
from primeqa.mrc.processors.postprocessors.extractive import ExtractivePostProcessor
from primeqa.boolqa.processors.postprocessors.extractive import ExtractivePipelinePostProcessor
from primeqa.mrc.processors.postprocessors.scorers import SupportedSpanScorers
from primeqa.mrc.processors.preprocessors.tydiqa import TyDiQAPreprocessor
from primeqa.mrc.processors.preprocessors.squad import SQUADPreprocessor
from primeqa.mrc.processors.postprocessors.squad import SQUADPostProcessor
from primeqa.mrc.trainers.mrc import MRCTrainer
from examples.boolqa.run_boolqa_classifier import main as cls_main
from examples.boolqa.run_score_normalizer import main as sn_main

def object_reference(reference_as_str: str) -> object:
    """
    Given a fully qualified path to a class reference, return a pointer to the reference.
    This will work with types, functions, methods, and other objects (e.g. dict).

    Args:
        reference_as_str: the fully qualified path (expects the fully qualified path in dot notation,
                          e.g. primeqa.mrc.processors.postprocessors.extractive.ExtractivePostProcessor).

    Returns:
        reference to path given by input

    Raises:
        TypeError: Unable to resolve input path
    """
    def _split_into_class_and_module_name(class_path):
        modules = class_path.split('.')
        if len(modules) > 1:
            return ".".join(modules[:-1]), modules[-1]
        else:
            return class_path, None

    try:
        module_name, object_name = _split_into_class_and_module_name(reference_as_str)
        module_reference = import_module(module_name)
        if object_name is None:
            return module_reference
        else:
            return getattr(module_reference, object_name)
    except Exception as ex:
        traceback.print_exc()  # Shows additional traceback for why imports fail
        raise TypeError(f"Unable to resolve the string {reference_as_str} to a fully qualified class path") from ex


# modified from
# https://github.com/huggingface/transformers/blob/main/examples/pytorch/question-answering/run_qa.py
@dataclass
class ModelArguments:
    """
    Arguments pertaining to which model/config/tokenizer we are going to fine-tune from.
    """

    model_name_or_path: str = field(
        metadata={"help": "Path to pretrained model or model identifier from huggingface.co/models"}
    )
    config_name: Optional[str] = field(
        default=None, metadata={"help": "Pretrained config name or path if not the same as model_name"}
    )
    tokenizer_name: Optional[str] = field(
        default=None, metadata={"help": "Pretrained tokenizer name or path if not the same as model_name"}
    )
    cache_dir: Optional[str] = field(
        default=None,
        metadata={"help": "Path to directory to store the pretrained models downloaded from huggingface.co"},
    )
    confidence_model_path: str = field(
        default=None,
        metadata={"help": "Path to the confidence calibration model"}
    )


# modified from
# https://github.com/huggingface/transformers/blob/main/examples/pytorch/question-answering/run_qa.py
@dataclass
class DataTrainingArguments:
    """
    Arguments pertaining to what data we are going to input our model for training and eval.
    """

    dataset_name: str = field(
        default="tydiqa", metadata={"help": "The name of the dataset to use (via the datasets library)."}
    )
    train_file: Optional[str] = field(
        default=None, metadata={"help": "local file(s) to train on."}
    )
    eval_file: Optional[str] = field(
        default=None, metadata={"help": "local file(s) to test on."}
    )
    data_file_format: str = field(
        default="json", metadata={"help": "the format of the local dataset files (json, csv, text, pandas)"}
    )
    dataset_config_name: str = field(
        default="primary_task", metadata={
            "help": "The configuration name of the dataset to use (via the datasets library)."
        }
    )
    overwrite_cache: bool = field(
        default=False, metadata={"help": "Overwrite the cached training and evaluation sets"}
    )
    preprocessing_num_workers: Optional[int] = field(
        default=None,
        metadata={"help": "The number of processes to use for the preprocessing."},
    )
    max_seq_length: Optional[int] = field(
        default=None,
        metadata={
            "help": "The maximum total input sequence length after tokenization. Sequences longer "
                    "than this will be truncated, sequences shorter will be padded."
        },
    )
    max_q_char_len: int = field(
        default=128, metadata={"help": "Max length per question in characters"}
    )
    single_context_multiple_passages: bool = field(
        default=False, metadata={
            "help": "Allow multiple passages in the same input feature. "
                    "For an example with question q and context c_{1..n} setting this to True"
                    "will allow q|c_{i}c_{i+1}; whereas setting this to False enforces q|c_{i} q|c_{i+1}. "
                    "Note that not all datasets/preprocessors support both values of this parameter. "
                    "Some preprocessors may override this value."
            },
    )
    max_contexts: Optional[int] = field(
        default=None, metadata={"help": "Max contexts per consider"}
    )
    max_train_samples: Optional[int] = field(
        default=None,
        metadata={
            "help": "For debugging purposes or quicker training, truncate the number of training examples to this "
                    "value if set."
        },
    )
    max_eval_samples: Optional[int] = field(
        default=None,
        metadata={
            "help": "For debugging purposes or quicker training, truncate the number of evaluation examples to this "
                    "value if set."
        },
    )
    doc_stride: int = field(
        default=128,
        metadata={"help": "When splitting up a long document into chunks, how much stride to take between chunks."},
    )
    n_best_size: int = field(
        default=20,
        metadata={"help": "The total number of n-best predictions to generate when looking for an answer."},
    )
    n_best_logits: int = field(
        default=20,
        metadata={"help": "The number of logits to consider when searching for start and end position of an answer"}
    )
    max_answer_length: int = field(
        default=32,
        metadata={
            "help": "The maximum length of an answer that can be generated. This is needed because the start "
                    "and end predictions are not conditioned on one another."
        },
    )
    negative_sampling_prob_when_has_answer: float = field(
        default=0.01,
        metadata={
            "help": "Only used when preparing training features, not for decoding. "
                    "For an example with question q and context c_{1..n} where ∃ answer a ∈ c"
                    "an input feature span q|c_{i} where a ∉ c_{i} will be kept with this probability."
                    "Otherwise it will be discarded."
        },
    )
    negative_sampling_prob_when_no_answer: float = field(
        default=0.04,
        metadata={
            "help": "Only used when preparing training features, not for decoding. "
                    "For an example with question q and context c_{1..n} where ∄ answer a ∈ c"
                    "an input feature span q|c_{i} will be kept with this probability."
                    "Otherwise it will be discarded."
        },
    )


@dataclass
class TaskArguments:
    """
    Task specific arguments.
    """
    scorer_type: str = field(
        default='weighted_sum_target_type_and_score_diff',
        metadata={"help": "The name of the scorer to compute answer score.",
                  "choices": SupportedSpanScorers.get_supported()
                  }
    )
    task_heads: object_reference = field(
        default=None,
        metadata={"help": "The name of the task head to use.",
                  "choices": [EXTRACTIVE_HEAD, EXTRACTIVE_WITH_CONFIDENCE_HEAD]
                  }
    )
    preprocessor: object_reference = field(
        default=TyDiQAPreprocessor,
        metadata={"help": "The name of the preprocessor to use.",
                  "choices": [TyDiQAPreprocessor,SQUADPreprocessor]
                  }
    )
    postprocessor: object_reference = field(
        default=ExtractivePostProcessor,
        metadata={"help": "The name of the postprocessor to use.",
<<<<<<< HEAD
                  "choices": [ExtractivePostProcessor,ExtractivePipelinePostProcessor,SQUADPostProcessor,MLQAPostProcessor]
=======
                  "choices": [ExtractivePostProcessor,SQUADPostProcessor]
>>>>>>> 84dffa97
                  }
    )
    eval_metrics: str = field(
        default="TyDiF1",
        metadata={"help": "The name of the evaluation metric function implemented in primeqa (e.g. TyDiF1).",
                  "choices": ["TyDiF1","SQUAD","MLQA"]
                 }
    )
    do_boolean: bool = field(
        default=False, metadata={"help": "Enable processing of boolean questions.  If activated,"
                                        "--do_eval will be forced also, and --postprocessor will be "
                                        "defaulted to ExtractivePipelinePostProcessor unless overridden"
                                        "by a postprocessor that subclasses ExtractivePipelinePostProcessor"}
    )
    boolean_config: str = field(
        default=None, metadata={"help": "The configuration name file for the boolean task in json format"}
    )    
    passage_non_null_threshold: int = field(
        default=2,
        metadata={"help": "The passage level non-null threshold (number of annotators to indicate no answer). This should be set to 1 if there is only one annotation"}
    )
    span_non_null_threshold: int = field(
        default=2,
        metadata={"help": "The span level non-null threshold (number of annotators to indicate no answer). This should be set to 1 if there is only one annotation"}
    )
    verbose: bool = field(
        default=False,
        metadata={"help": "Prints logging info if true (including evaluation output)"}
    )
    output_dropout_rate: float = field(
        default=0.25,
        metadata={"help": "The dropout probability applied to LM output in "
                          "order to generate confidence calibration features."
                  },
    )
    decoding_times_with_dropout: int = field(
        default=5,
        metadata={"help": "The number of decoding times to generate confidence "
                          "calibration features with dropout."
                  },
    )

    def __post_init__(self):
        if not self.task_heads:
            self.task_heads = EXTRACTIVE_HEAD  # cannot directly set mutable value as default


def main():
    parser = HfArgumentParser((ModelArguments, DataTrainingArguments, TrainingArguments, TaskArguments))
    if len(sys.argv) == 2 and sys.argv[1].endswith(".json"):
        # If we pass only one argument to the script and it's the path to a json file,
        # let's parse it to get our arguments.
        model_args, data_args, training_args, task_args = \
            parser.parse_json_file(json_file=os.path.abspath(sys.argv[1]))
    else:
        model_args, data_args, training_args, task_args = parser.parse_args_into_dataclasses()

    # if we are doing the boolean post-processing, require do_eval, because the id's (not included in HF
    # dataset) might have changed
    # we require ExtractivePipelinePostProcessor to populate certain fields for the boolqa classifiers,
    # so force it here - this can't be done in a __post_init__ postprocess is in TaskArguments and
    # do_eval is in TrainingArguments
    if task_args.do_boolean:
        training_args.do_eval = True
        if not isinstance(task_args.postprocessor, ExtractivePipelinePostProcessor):
            task_args.postprocessor = ExtractivePipelinePostProcessor


    logger = logging.getLogger(__name__)
    if task_args.verbose:
        logging.basicConfig(level = logging.INFO)
    scorer_type = task_args.scorer_type
    set_seed(training_args.seed)

    # Detecting last checkpoint.
    last_checkpoint = None
    if os.path.isdir(training_args.output_dir) and training_args.do_train and not training_args.overwrite_output_dir:
        last_checkpoint = get_last_checkpoint(training_args.output_dir)
        if last_checkpoint is None and len(os.listdir(training_args.output_dir)) > 0:
            raise ValueError(
                f"Output directory ({training_args.output_dir}) already exists and is not empty. "
                "Use --overwrite_output_dir to overcome."
            )
        elif last_checkpoint is not None and training_args.resume_from_checkpoint is None:
            logger.info(
                f"Checkpoint detected, resuming training at {last_checkpoint}. To avoid this behavior, change "
                "the `--output_dir` or add `--overwrite_output_dir` to train from scratch."
            )

    task_heads = task_args.task_heads
    config = AutoConfig.from_pretrained(
        model_args.config_name if model_args.config_name else model_args.model_name_or_path,
        cache_dir=model_args.cache_dir,
    )
    tokenizer = AutoTokenizer.from_pretrained(
        model_args.tokenizer_name if model_args.tokenizer_name else model_args.model_name_or_path,
        cache_dir=model_args.cache_dir,
        use_fast=True,
        config=config,
    )

    config.sep_token_id = tokenizer.convert_tokens_to_ids(tokenizer.sep_token)
    config.output_dropout_rate = task_args.output_dropout_rate
    config.decoding_times_with_dropout = task_args.decoding_times_with_dropout
    model = ModelForDownstreamTasks.from_config(
        config,
        model_args.model_name_or_path,
        task_heads=task_heads,
        cache_dir=model_args.cache_dir,
    )
    model.set_task_head(next(iter(task_heads)))

    # load data
    logger.info('Loading dataset')
    if data_args.train_file is not None or data_args.eval_file is not None:
        data_files = {}

        if data_args.train_file is not None: 
            data_files['train'] = glob.glob(data_args.train_file)
        if data_args.eval_file is not None: 
            data_files['validation'] = glob.glob(data_args.eval_file)

        raw_datasets = datasets.load_dataset(data_args.data_file_format, 
            data_files=data_files,
            cache_dir=model_args.cache_dir)
    else:
        raw_datasets = datasets.load_dataset(
            data_args.dataset_name,
            data_args.dataset_config_name,
            cache_dir=model_args.cache_dir,
        )

    # load preprocessor
    preprocessor_class = task_args.preprocessor
    preprocessor = preprocessor_class(
        stride=data_args.doc_stride,
        tokenizer=tokenizer,
        negative_sampling_prob_when_has_answer=data_args.negative_sampling_prob_when_has_answer,
        negative_sampling_prob_when_no_answer=data_args.negative_sampling_prob_when_no_answer,
        load_from_cache_file=not data_args.overwrite_cache,
        max_seq_len=data_args.max_seq_length,
        num_workers=data_args.preprocessing_num_workers,
        max_q_char_len=data_args.max_q_char_len,
        single_context_multiple_passages=data_args.single_context_multiple_passages,
        max_contexts=data_args.max_contexts,
    )

    # process train data
    if training_args.do_train:
        train_dataset = raw_datasets["train"]
        max_train_samples = data_args.max_train_samples
        if max_train_samples is not None:
            # We will select sample from whole data if argument is specified
            train_dataset = train_dataset.select(range(max_train_samples))
        # Train Feature Creation
        with training_args.main_process_first(desc="train dataset map pre-processing"):
            _, train_dataset = preprocessor.process_train(train_dataset)

    # process val data
    if training_args.do_eval:
        eval_examples = raw_datasets["validation"]
        max_eval_samples = data_args.max_eval_samples
        if max_eval_samples is not None:
            # We will select sample from whole data if argument is specified
            eval_examples = eval_examples.select(range(max_eval_samples))
        # Validation Feature Creation
        with training_args.main_process_first(desc="validation dataset map pre-processing"):
            eval_examples, eval_dataset = preprocessor.process_eval(eval_examples)

    # If using mixed precision we pad for efficient hardware acceleration
    using_mixed_precision = any(attrgetter('fp16', 'bf16')(training_args))
    data_collator = DataCollatorWithPadding(tokenizer, pad_to_multiple_of=64 if using_mixed_precision else None)

    postprocessor_class = task_args.postprocessor

    # noinspection PyProtectedMember
    postprocessor = postprocessor_class(
        k=data_args.n_best_logits,
        n_best_size=data_args.n_best_size,
        max_answer_length=data_args.max_answer_length,
        scorer_type=SupportedSpanScorers(scorer_type),
        single_context_multiple_passages=preprocessor._single_context_multiple_passages,
        confidence_model_path=model_args.confidence_model_path,
        output_confidence_feature=True if task_args.task_heads == EXTRACTIVE_WITH_CONFIDENCE_HEAD else False,
    )

    eval_metrics = getattr(sys.modules[__name__], task_args.eval_metrics)()

    def compute_metrics(p: EvalPredictionWithProcessing):
        return eval_metrics.compute(predictions=p.processed_predictions, references=p.label_ids,
            passage_non_null_threshold=task_args.passage_non_null_threshold, 
            span_non_null_threshold=task_args.span_non_null_threshold,verbose=task_args.verbose,
            dataset_config_name = eval_dataset.config_name)

    trainer = MRCTrainer(
        model=model,
        args=training_args,
        train_dataset=train_dataset if training_args.do_train else None,
        eval_dataset=eval_dataset if training_args.do_eval else None,
        eval_examples=eval_examples if training_args.do_eval else None,
        tokenizer=tokenizer,
        data_collator=data_collator,
        post_process_function=postprocessor.process_references_and_predictions,  # see QATrainer in Huggingface
        compute_metrics=compute_metrics,
    )

    checkpoint = None
    if training_args.resume_from_checkpoint is not None:
        checkpoint = training_args.resume_from_checkpoint
    elif last_checkpoint is not None:
        checkpoint = last_checkpoint

    # training
    if training_args.do_train:
        train_result = trainer.train(resume_from_checkpoint=checkpoint)
        trainer.save_model()  # Saves the tokenizer too for easy upload

        metrics = train_result.metrics
        max_train_samples = (
            data_args.max_train_samples if data_args.max_train_samples is not None else len(train_dataset)
        )
        metrics["train_samples"] = min(max_train_samples, len(train_dataset))

        trainer.log_metrics("train", metrics)
        trainer.save_metrics("train", metrics)
        trainer.save_state()

    # validation
    if training_args.do_eval:
        logger.info("*** Evaluate ***")
        metrics = trainer.evaluate()

        max_eval_samples = data_args.max_eval_samples if data_args.max_eval_samples is not None else len(eval_dataset)
        metrics["eval_samples"] = min(max_eval_samples, len(eval_dataset))

        trainer.log_metrics("eval", metrics)
        trainer.save_metrics("eval", metrics)

    if task_args.do_boolean:
        logger.info("Processing of boolean questions")
        if not os.path.exists(os.path.join(training_args.output_dir,"eval_predictions.json")):
            raise Exception(f"No MRC predictions were found at {training_args.output_dir}")
        with open(task_args.boolean_config, 'r') as f:
            boolean_config = json.load(f)

        boolean_config['qtc']['output_dir'] = training_args.output_dir+"/qtc"
        boolean_config['qtc']['test_file'] = training_args.output_dir + "/eval_predictions.json"
        boolean_config['evc']['output_dir'] = training_args.output_dir+"/evc"
        boolean_config['evc']['test_file'] = training_args.output_dir + "/qtc/eval_predictions.json"
        boolean_config['sn']['output_dir'] = training_args.output_dir+"/sn"
        boolean_config['sn']['test_file'] = training_args.output_dir + "/evc/eval_predictions.json"

        if model: del model
        gc.collect()
        torch.cuda.empty_cache()
        logger.info(f"torch memory allocated {torch.cuda.memory_allocated()} \
            max memory {torch.cuda.max_memory_allocated()}")

        cls_main([boolean_config['qtc']])
        cls_main([boolean_config['evc']])
        sn_main([boolean_config['sn']])

        with open(os.path.join(boolean_config['sn']['output_dir'], 'eval_predictions_processed.json'), 'r') as f:
            processed_predictions = json.load(f)
        references = postprocessor.prepare_examples_as_references(eval_examples)
        boolean_eval_metric = eval_metrics.compute(predictions=processed_predictions, references=references)
        path = os.path.join(boolean_config['sn']['output_dir'], f"all_results.json")
        with open(path, "w") as f:
            json.dump(boolean_eval_metric, f, indent=4, sort_keys=True)        


if __name__ == '__main__':
    main()<|MERGE_RESOLUTION|>--- conflicted
+++ resolved
@@ -225,11 +225,7 @@
     postprocessor: object_reference = field(
         default=ExtractivePostProcessor,
         metadata={"help": "The name of the postprocessor to use.",
-<<<<<<< HEAD
-                  "choices": [ExtractivePostProcessor,ExtractivePipelinePostProcessor,SQUADPostProcessor,MLQAPostProcessor]
-=======
-                  "choices": [ExtractivePostProcessor,SQUADPostProcessor]
->>>>>>> 84dffa97
+                  "choices": [ExtractivePostProcessor,ExtractivePipelinePostProcessor,SQUADPostProcessor]
                   }
     )
     eval_metrics: str = field(
