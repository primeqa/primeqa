<<<<<<< HEAD
import copy
import numpy as np

from primeqa.qg.utils.constants import QGSpecialTokens
from transformers import AutoTokenizer, AutoModelForSeq2SeqLM
from primeqa.qg.models.hybrid_qg.path_sampler import PathSampler
from primeqa.qg.models.table_qg.sql_sampler import SimpleSqlSampler
=======
>>>>>>> c2177c19
from primeqa.qg.models.passage_qg.answer_sampler import AnswerSampler
from primeqa.qg.models.table_qg.sql_sampler import SimpleSqlSampler
from primeqa.qg.utils.constants import QGSpecialTokens
from transformers import AutoModelForSeq2SeqLM, AutoTokenizer

class QGModel():
    def __init__(self,model_path, modality='table', lang='en'):
        """ Table Question Generation Model gets initialized based on either pre-trained model path or
        the model name. One example could be 't5-base'.

        Args:
            model_path (str): Either Name of the model or the path to the pre-trained model
            modality (str, optional): The modality specifies what data is predicted based on which input. Possible options include 'table' and 'passage'.
        """        
        if modality not in ['table', 'passage', 'hybrid']:
            raise NotImplementedError('This modality is not supported: ' + modality)

        self._model = AutoModelForSeq2SeqLM.from_pretrained(model_path)
        self._tokenizer = AutoTokenizer.from_pretrained(model_path)
        
        special_tokens_list = []

        self.modality = modality 
        if self.modality == 'passage':
            special_tokens_list.append(QGSpecialTokens.sep)
            self.answer_sampler = AnswerSampler()
        elif self.modality == 'table':
            special_tokens_list.extend([QGSpecialTokens.sep, QGSpecialTokens.cond, QGSpecialTokens.ans,
                            QGSpecialTokens.header, QGSpecialTokens.hsep])
            self.sql_sampler = SimpleSqlSampler()
        else:
            self.path_sampler = PathSampler(lang)

<<<<<<< HEAD
=======
        # adding special tokens to tokenizer which will be used to convert SQL and Passage+Answer to string
        for special_token in special_tokens_list:
            if special_token not in self._tokenizer.vocab: # add only when special-tokens aren't already there
                self._tokenizer.add_tokens([special_token])
        # expanding token embeddings in model
        self._model.resize_token_embeddings(len(self._tokenizer.vocab))
    
>>>>>>> c2177c19
    @property
    def model(self):
        """ Propery of TableQG model.

        Returns:
            Sequence to sequence model object (based on model name)
        """
        return self._model

    @property
    def tokenizer(self):
        """ Property of TableQG model.

        Returns:
            Tokenizer class object based on the model name/ path
        """
        return self._tokenizer

    def prune_hallucinations(self, qdicts, num_instances=5, hallucination_prop=0.25):
        """
            Prunes hallucinated questions using an entity lookup approach.
        Args:
            qdicts (list): A list of dicts, each dict contains, an answer, context and (num_instances) generated questions.
        Returns:
            Updated qdicts without any hallucinated questions. Each dict will have only one question now.
        """
        new_qdicts = []
        reserve_hallucinated_qdict = []
        reserve_non_hallucinated_qdict = []
        question_words = set(['what', 'when', 'where', 'which', 'how', 'who', 'whose', 'whom'])
        for qdict in qdicts:
            answer = qdict['answer']
            context = qdict.pop('context')
            questions = qdict.pop('questions')
            if not reserve_hallucinated_qdict:
                qdict['question'] = questions[0]
                reserve_hallucinated_qdict.append(qdict)
            context_tokens = set([tok.text.lower() for tok in self.path_sampler.nlp_model.process(\
                                context, processors='tokenize').sentences[0].tokens])
            flag = False
            same_questions = set([])
            for question in questions:
                if not question.strip() or question in same_questions: continue
                same_questions.add(question)
                doc = self.path_sampler.nlp_model(question)
                hallucinated = set([])
                for entity in doc.sentences[0].entities:
                    entity = entity.text.lower()
                    entity_tokens = set([etok.text.strip().lower() for etok in self.path_sampler.nlp_model.process(\
                                        entity, processors='tokenize').sentences[0].tokens if etok.text.strip().lower() != "'s"])
                    has_qs_words = question_words.intersection(entity_tokens)
                    if has_qs_words: continue

                    hcount = 0
                    for e_tok in entity_tokens:
                        if e_tok not in context_tokens:
                            hcount += 1

                    if hcount == 0: continue

                    hall_quant = round(len(entity_tokens) * hallucination_prop) #no. of hall. words tolerable
                    if hcount > hall_quant or len(entity_tokens) == hcount:
                        hallucinated.add(entity)

                if not hallucinated:
                    qdict_copy = copy.deepcopy(qdict)
                    qdict_copy['question'] = question
                    if flag:
                        reserve_non_hallucinated_qdict.append(qdict_copy)
                    else:
                        new_qdicts.append(qdict_copy)
                    flag = True

        if not new_qdicts:
            return reserve_hallucinated_qdict
        elif len(new_qdicts) < num_instances:
            diff = num_instances - len(new_qdicts)
            np.random.shuffle(reserve_non_hallucinated_qdict) 
            return new_qdicts + reserve_non_hallucinated_qdict[:diff]
        else: 
            return new_qdicts

    def generate_questions(self, 
                data_list, 
                num_questions_per_instance=5, 
                agg_prob=[], 
                num_where_prob=[], 
                ineq_prob=0.0,
                hallucination_prop=0.25,
                num_beams=5,
                answers_list=[],
                id_list=[]):
                
        if type(data_list) == dict:
            data_list = [data_list]

        if self.modality == 'table':
            input_str_list, sql_list, id_question_list = self.sql_sampler.controlled_sample_sql(data_list, \
                        num_questions_per_instance, agg_prob, num_where_prob, ineq_prob, id_list)
            answer_list = [s['answer'] for s in sql_list]
        elif self.modality == 'passage':
            input_str_list, answer_list, id_question_list , id_context_map = self.answer_sampler.create_qg_input(data_list, \
                        num_questions_per_instance, answers_list, id_list)
        else:
            input_str_list, answer_list, id_question_list = self.path_sampler.create_qg_input(data_list, \
                        num_questions_per_instance, id_list)

        input_ids = self._tokenizer(input_str_list, 
                return_tensors='pt', 
                padding=True,
                truncation=True).input_ids
    
        if self.modality == "hybrid":
            num_return_sequences = num_beams
        else:
            num_return_sequences = 1

        generated_ids = self._model.generate(input_ids,
            max_length=60, 
            num_beams=num_beams,
            repetition_penalty=2.5,
            num_return_sequences=num_return_sequences,
            length_penalty=1.0,
            early_stopping=True)

        questions = [self._tokenizer.decode(g, skip_special_tokens=True,
                            clean_up_tokenization_spaces=True) for g in generated_ids]
        
        if id_question_list == [] :
            questions_dict = [{'question': questions[i], 'answer': answer_list[i]} for i in range(len(questions))]
        elif self.modality == 'passage' :
            questions_dict = [{'context_id':id_question_list[i], 'context':id_context_map.get(id_question_list[i]), \
                                'question': questions[i], 'answer': answer_list[i]} for i in range(len(questions))]
        else:
            assert len(questions) == len(input_str_list) * num_return_sequences
            questions_dict = [{'context_id':id_question_list[i], 'context': input_str_list[i], 'questions': list(qs),'answer': answer_list[i]} \
                                for i, qs in enumerate(np.split(np.array(questions), len(questions)//num_return_sequences))]
        if self.modality == 'hybrid':
            questions_dict = self.prune_hallucinations(questions_dict, hallucination_prop=hallucination_prop, \
                                num_instances=num_questions_per_instance)

        return questions_dict<|MERGE_RESOLUTION|>--- conflicted
+++ resolved
@@ -1,4 +1,3 @@
-<<<<<<< HEAD
 import copy
 import numpy as np
 
@@ -6,12 +5,8 @@
 from transformers import AutoTokenizer, AutoModelForSeq2SeqLM
 from primeqa.qg.models.hybrid_qg.path_sampler import PathSampler
 from primeqa.qg.models.table_qg.sql_sampler import SimpleSqlSampler
-=======
->>>>>>> c2177c19
 from primeqa.qg.models.passage_qg.answer_sampler import AnswerSampler
-from primeqa.qg.models.table_qg.sql_sampler import SimpleSqlSampler
-from primeqa.qg.utils.constants import QGSpecialTokens
-from transformers import AutoModelForSeq2SeqLM, AutoTokenizer
+
 
 class QGModel():
     def __init__(self,model_path, modality='table', lang='en'):
@@ -41,8 +36,6 @@
         else:
             self.path_sampler = PathSampler(lang)
 
-<<<<<<< HEAD
-=======
         # adding special tokens to tokenizer which will be used to convert SQL and Passage+Answer to string
         for special_token in special_tokens_list:
             if special_token not in self._tokenizer.vocab: # add only when special-tokens aren't already there
@@ -50,7 +43,6 @@
         # expanding token embeddings in model
         self._model.resize_token_embeddings(len(self._tokenizer.vocab))
     
->>>>>>> c2177c19
     @property
     def model(self):
         """ Propery of TableQG model.
