--- conflicted
+++ resolved
@@ -60,11 +60,7 @@
     "ipywidgets~=7.7.0": ["notebooks"],
     "jsonlines~=3.0.0": ["install", "gpu"],
     "ninja~=1.10.2.3": ["install", "gpu"],
-<<<<<<< HEAD
     "numpy~=1.21.5": ["install", "gpu"],
-=======
-    "nltk~=3.7": ["install", "gpu"],
->>>>>>> 054e3ff8
     "packaging~=21.3": ["install", "gpu"],
     "pandas~=1.3.5": ["install", "gpu"],
     "psutil~=5.9.0": ["install", "gpu"],
