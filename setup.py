import sys
import os
import platform

from itertools import chain
from setuptools import setup, find_packages

if sys.platform == "win32" and sys.maxsize.bit_length() == 31:
    print(
        "32-bit Windows Python runtime is not supported. Please switch to 64-bit Python."
    )
    sys.exit(-1)


python_min_version = (3, 7, 0)
python_max_version = (3, 10, 0)

if python_min_version >= sys.version_info or python_max_version < sys.version_info:
    print(
        f"You are using Python {platform.python_version()}. {'.'.join(map(str, python_min_version))} >= Python < {'.'.join(map(str, python_max_version))} is required."
    )
    sys.exit(-1)

################################################################################
# constants
################################################################################
cwd = os.path.dirname(os.path.abspath(__file__))


################################################################################
# Version, description and package_name
################################################################################
package_name = os.getenv("PRIMEQA_PACKAGE_NAME", "primeqa")
package_type = os.getenv("PACKAGE_TYPE", "wheel")
with open(os.path.join(cwd, "VERSION"), "r", encoding="utf-8") as version_file:
    version = version_file.read().strip()
with open(os.path.join(cwd, "README.md"), encoding="utf-8") as readme_file:
    long_description = readme_file.read()


################################################################################
# Build
################################################################################
print(f"Building wheel {package_name}-{version}")

include_packages = list(
    chain.from_iterable(map(lambda name: [name, f"{name}.*"], ["primeqa"]))
)

_deps = {
    "docutils>=0.14,<0.18": ["tests"],
    "bitarray~=2.3.7": ["install", "gpu"],
    "bump2version~=1.0.1": ["dev"],
    "click~=8.0.4": ["install", "gpu"],
    "datasets[apache-beam]~=2.3.2": ["install", "gpu"],
    "faiss-cpu~=1.7.2": ["install", "gpu"],
    "faiss-gpu~=1.7.2": ["gpu"],
    "gitpython~=3.1.27": ["install", "gpu"],
    "ipykernel~=6.13.0": ["notebooks"],
    "ipywidgets~=7.7.0": ["notebooks"],
<<<<<<< HEAD
    "jsonlines~=3.0.0": ["install"],
    "numpy~=1.21.5": ["install"],
    "myst-parser~=0.17.2": ["docs"],
    "packaging~=21.3": ["install"],
    "pandas~=1.3.5": ["install"],
    "psutil~=5.9.0": ["install"],
    "pydata-sphinx-theme~=0.8.0": ["docs"],
    "pyserini~=0.16.0": ["install"],
=======
    "jsonlines~=3.0.0": ["install", "gpu"],
    "ninja~=1.10.2.3": ["install", "gpu"],
    "nltk~=3.7": ["install", "gpu"],
    "numpy~=1.21.5": ["install", "gpu"],
    "packaging~=21.3": ["install", "gpu"],
    "pandas~=1.3.5": ["install", "gpu"],
    "psutil~=5.9.0": ["install", "gpu"],
    "pyserini~=0.16.0": ["install", "gpu"],
>>>>>>> c2177c19
    "pytest~=7.1.1": ["tests"],
    "pytest-cov~=3.0.0": ["tests"],
    "pytest-mock~=3.7.0": ["tests"],
    "pytest-rerunfailures~=10.2": ["tests"],
<<<<<<< HEAD
    "scikit-learn~=1.0.2": ["install"],
    "signals~=0.0.2": ["install"],
    "stanza~=1.4.0":["install"],
    "sphinx~=4.4.0": ["docs"],
    "torch~=1.11.0": ["install"],
=======
    "scikit-learn~=1.0.2": ["install", "gpu"],
    "signals~=0.0.2": ["install", "gpu"],
    "spacy~=3.2.2": ["install", "gpu"],
    "stanza~=1.4.0": ["install", "gpu"],
    "torch~=1.11.0": ["install", "gpu"],
>>>>>>> c2177c19
    "tox~=3.24.5": ["tests"],
    "transformers~=4.17.0": ["install", "gpu"],
    "sentencepiece~=0.1.96": ["install", "gpu"],
    "ujson~=5.1.0": ["install"],
<<<<<<< HEAD
    "transformers~=4.17.0": ["install"],
    "sentencepiece~=0.1.96": ["install"],
    "protobuf~=3.20.0": ["install"],
    "tqdm~=4.64.0": ["install"],
    "tabulate~=0.8.9":["install"],
    "rouge_score":["install"]

=======
    "tqdm~=4.64.0": ["install", "gpu"],
    "frozendict": ["install", "gpu"],
    "nlp": ["install", "gpu"],
    "protobuf~=3.20.0": ["install", "gpu"],
    "tabulate~=0.8.9": ["install", "gpu"],
    "rouge_score": ["install", "gpu"],
    "myst-parser~=0.17.2": ["docs"],
    "pydata-sphinx-theme~=0.9.0": ["docs"],
    "sphinx~=4.4.0": ["docs"],
    "sphinx_design~=0.2.0": ["docs"],
    "recommonmark~=0.7.1": ["docs"],
>>>>>>> c2177c19
}

extras_names = ["docs", "dev", "install", "notebooks", "tests", "gpu"]
extras = {extra_name: [] for extra_name in extras_names}
for dep_package_name, dep_package_required_by in _deps.items():
    if not dep_package_required_by:
        raise ValueError(
            f"Package '{dep_package_name}' has no associated extras it is required for. "
            f"Choose one or more of: {extras_names}"
        )

    for extra_name in dep_package_required_by:
        try:
            extras[extra_name].append(dep_package_name)
        except KeyError as ex:
            raise KeyError(f"Extras name '{extra_name}' not in {extras_names}") from ex
extras["all"] = list(_deps)

install_requires = extras["install"]

setup(
    name=package_name,
    url="https://github.com/primeqa/primeqa",
    version=version,
    author="PrimeQA Team",
    author_email="primeqa@us.ibm.com",
    description="State-of-the-art Question Answering",
    long_description=long_description,
    long_description_content_type="text/markdown",
    license="Apache",
    keywords="Question Answering (QA), Machine Reading Comprehension (MRC), Information Retrieval (IR)",
    packages=find_packages(".", include=include_packages),
    python_requires=">=3.7.0, <3.10.0",
    install_requires=install_requires,
    extras_require=extras,
    classifiers=[
        "Development Status :: 3 - Alpha",
        "Intended Audience :: Developers",
        "Intended Audience :: Science/Research",
        "Programming Language :: Python :: 3",
    ],
)<|MERGE_RESOLUTION|>--- conflicted
+++ resolved
@@ -58,55 +58,25 @@
     "gitpython~=3.1.27": ["install", "gpu"],
     "ipykernel~=6.13.0": ["notebooks"],
     "ipywidgets~=7.7.0": ["notebooks"],
-<<<<<<< HEAD
-    "jsonlines~=3.0.0": ["install"],
-    "numpy~=1.21.5": ["install"],
-    "myst-parser~=0.17.2": ["docs"],
-    "packaging~=21.3": ["install"],
-    "pandas~=1.3.5": ["install"],
-    "psutil~=5.9.0": ["install"],
-    "pydata-sphinx-theme~=0.8.0": ["docs"],
-    "pyserini~=0.16.0": ["install"],
-=======
     "jsonlines~=3.0.0": ["install", "gpu"],
     "ninja~=1.10.2.3": ["install", "gpu"],
-    "nltk~=3.7": ["install", "gpu"],
     "numpy~=1.21.5": ["install", "gpu"],
     "packaging~=21.3": ["install", "gpu"],
     "pandas~=1.3.5": ["install", "gpu"],
     "psutil~=5.9.0": ["install", "gpu"],
     "pyserini~=0.16.0": ["install", "gpu"],
->>>>>>> c2177c19
     "pytest~=7.1.1": ["tests"],
     "pytest-cov~=3.0.0": ["tests"],
     "pytest-mock~=3.7.0": ["tests"],
     "pytest-rerunfailures~=10.2": ["tests"],
-<<<<<<< HEAD
     "scikit-learn~=1.0.2": ["install"],
     "signals~=0.0.2": ["install"],
     "stanza~=1.4.0":["install"],
-    "sphinx~=4.4.0": ["docs"],
     "torch~=1.11.0": ["install"],
-=======
-    "scikit-learn~=1.0.2": ["install", "gpu"],
-    "signals~=0.0.2": ["install", "gpu"],
-    "spacy~=3.2.2": ["install", "gpu"],
-    "stanza~=1.4.0": ["install", "gpu"],
-    "torch~=1.11.0": ["install", "gpu"],
->>>>>>> c2177c19
     "tox~=3.24.5": ["tests"],
     "transformers~=4.17.0": ["install", "gpu"],
     "sentencepiece~=0.1.96": ["install", "gpu"],
     "ujson~=5.1.0": ["install"],
-<<<<<<< HEAD
-    "transformers~=4.17.0": ["install"],
-    "sentencepiece~=0.1.96": ["install"],
-    "protobuf~=3.20.0": ["install"],
-    "tqdm~=4.64.0": ["install"],
-    "tabulate~=0.8.9":["install"],
-    "rouge_score":["install"]
-
-=======
     "tqdm~=4.64.0": ["install", "gpu"],
     "frozendict": ["install", "gpu"],
     "nlp": ["install", "gpu"],
@@ -118,7 +88,6 @@
     "sphinx~=4.4.0": ["docs"],
     "sphinx_design~=0.2.0": ["docs"],
     "recommonmark~=0.7.1": ["docs"],
->>>>>>> c2177c19
 }
 
 extras_names = ["docs", "dev", "install", "notebooks", "tests", "gpu"]
