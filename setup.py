--- conflicted
+++ resolved
@@ -72,15 +72,9 @@
     "pytest-rerunfailures~=10.2": ["tests"],
     "scikit-learn~=1.0.2": ["install", "gpu"],
     "signals~=0.0.2": ["install", "gpu"],
-<<<<<<< HEAD
-    "spacy~=3.2.2": ["install", "gpu"],
     "stanza~=1.4.0": ["install", "gpu"],
     "torch~=1.11.0": ["install", "gpu"],
     "tox~=3.24.5": ["tests"],
-=======
-    "stanza~=1.4.0":["install", "gpu"],
-    "torch~=1.11.0": ["install", "gpu"],
->>>>>>> abedd54a
     "transformers~=4.24.0": ["install", "gpu"],
     "sentencepiece~=0.1.96": ["install", "gpu"],
     "ujson~=5.1.0": ["install"],
