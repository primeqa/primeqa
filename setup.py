--- conflicted
+++ resolved
@@ -32,12 +32,7 @@
     "bitarray~=2.3.7": ["install"],
     "bump2version~=1.0.1": ["dev"],
     "click~=8.0.4": ["install"],
-<<<<<<< HEAD
-    "cupy-cuda113~=10.4.0": ["install"],
     "datasets[apache-beam]~=2.0.0": ["install"],
-=======
-    "datasets~=2.0.0": ["install"],
->>>>>>> 3c1816d1
     "myst-parser~=0.17.2": ["docs"],
     "faiss-cpu~=1.7.2": ["install"],
     "faiss-gpu~=1.7.2": ["install"],
