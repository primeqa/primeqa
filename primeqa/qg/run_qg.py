--- conflicted
+++ resolved
@@ -196,11 +196,7 @@
 
     train_dataset = None
     valid_dataset = None
-<<<<<<< HEAD
-
-=======
     
->>>>>>> 10b2d6a5
     if training_args.do_train:
         if data_args.train_file is not None:
             dataset = load_dataset("json", data_files=data_args.train_file)
