import logging
import time
import json

from dataclasses import MISSING

<<<<<<< HEAD
from primeqa.pipelines.components.base import (
=======
from primeqa.components.base import (
>>>>>>> 87630e88
    Reader,
    Retriever,
    Indexer,
)
from primeqa.components.reader.extractive import ExtractiveReader

from primeqa.components.retriever.dense import ColBERTRetriever
from primeqa.components.retriever.sparse import BM25Retriever
<<<<<<< HEAD

from primeqa.components.indexer.dense import ColBERTIndexer
from primeqa.components.indexer.sparse import BM25Indexer

=======

from primeqa.components.indexer.dense import ColBERTIndexer
from primeqa.components.indexer.sparse import BM25Indexer
>>>>>>> 87630e88

READERS_REGISTRY = {
    ExtractiveReader.__name__: ExtractiveReader,
}

RETRIEVERS_REGISTRY = {
    ColBERTRetriever.__name__: ColBERTRetriever,
    BM25Retriever.__name__: BM25Retriever,
}

INDEXERS_REGISTRY = {
    ColBERTIndexer.__name__: ColBERTIndexer,
    BM25Indexer.__name__: BM25Indexer,
}


def validate(fields: dict):
    missing_fields = [
        field_name
        for field_name, field_value in fields.items()
        if field_value == MISSING
    ]
    if missing_fields:
        raise ValueError(f"Value must be defined for {', '.join(missing_fields)}")


class ReaderFactory:
    _instances = {}
    _loading = []
    _logger = logging.getLogger("ReaderFactory")

    @classmethod
<<<<<<< HEAD
    def get(
        cls, reader: Reader, reader_kwargs: dict, *load_args, **load_kwargs
    ):
=======
    def get(cls, reader: Reader, reader_kwargs: dict, *load_args, **load_kwargs):
>>>>>>> 87630e88
        # Step 1: Validate all required fields are specified
        validate(reader_kwargs)

        # Step 2: Create instance
        try:
            instance = reader(**reader_kwargs)
        except TypeError as err:
            # Step 2.a: Log exception
            cls._logger.warning(
                "Failed to intialize %s with arguments: %s",
                reader.__name__,
                reader_kwargs,
            )

            # Step 2.b: Raise exception
            raise err

        # Step 3: Create hash based unique instance id
        instance_id = hash(instance)

        # Step 4: Load and persist instance
        if instance_id not in cls._instances:
            # Step 4.a: Check if class is currently loading
            if instance_id in cls._loading:
                raise ValueError(
                    f"{reader.__name__} is currently being loading. Please try again in a short while."
                )

            # Step 4.b: Add to loading
            cls._loading.append(instance_id)

            # Step 4.d: Start loading
            try:
                cls._logger.info(
                    "Loading '%s' reader with parameters = %s",
                    reader.__name__,
                    reader_kwargs,
                )
                start_t = time.time()
                instance.load(load_args, load_kwargs)
                cls._logger.info(
                    "'%s' reader - loading took %.2f seconds",
                    reader.__name__,
                    time.time() - start_t,
                )
            except OSError as err:
                # Step 3.d.i: Log exception
                cls._logger.warning(
                    "Failed to load %s with arguments: %s",
                    reader.__name__,
                    reader_kwargs,
                )

                # Step 3.d.ii: Remove reader from loading
                cls._loading.remove(instance_id)

                # Step 3.d.iii: Raise exception
                raise ValueError(err.args[0]) from err

            # Step 4.e: Remove from loading and add to available instances
            cls._instances[instance_id] = instance
            cls._loading.remove(instance_id)

        else:
            # Step 4.a: Instance with same instance_id already exists, clean up newly created instance
            del instance

        return cls._instances[instance_id]


class RetrieverFactory:
    _instances = {}
    _loading = []
    _logger = logging.getLogger("RetrieverFactory")

    @classmethod
    def get(
        cls,
        retriever: Retriever,
        retriever_kwargs: dict,
        *load_args,
        **load_kwargs,
    ):
        # Step 1: Validate all required fields are specified
        validate(retriever_kwargs)

        # Step 2: Create instance
        try:
            instance = retriever(**retriever_kwargs)
        except TypeError as err:
            # Step 2.a: Log exception
            cls._logger.warning(
                "Failed to intialize %s with arguments: %s",
                retriever.__name__,
                retriever_kwargs,
            )

            # Step 2.b: Raise exception
            raise err

        # Step 3: Create hash based unique instance id
        instance_id = hash(instance)

        # Step 4: Load and persist instance
        if instance_id not in cls._instances:
            # Step 4.a: Check if class is currently loading
            if instance_id in cls._loading:
                raise ValueError(
                    f"{retriever.__name__} is currently being loading. Please try again in a short while."
                )

            # Step 4.b: Add to loading
            cls._loading.append(instance_id)

            # Step 4.d: Start loading
            try:
                cls._logger.info(
                    "Loading '%s' retriever with parameters = %s",
                    retriever.__name__,
                    retriever_kwargs,
                )
                start_t = time.time()
                instance.load(load_args, load_kwargs)
                cls._logger.info(
                    "'%s' retriever - loading took %.2f seconds",
                    retriever.__name__,
                    time.time() - start_t,
                )
            except OSError as err:
                # Step 3.d.i: Log exception
                cls._logger.warning(
                    "Failed to load %s with arguments: %s",
                    retriever.__name__,
                    retriever_kwargs,
                )

                # Step 3.d.ii: Remove reader from loading
                cls._loading.remove(instance_id)

                # Step 3.d.iii: Raise exception
                raise ValueError(err.args[0]) from err

            # Step 4.e: Remove from loading and add to available instances
            cls._instances[instance_id] = instance
            cls._loading.remove(instance_id)

        else:
            # Step 4.a: Instance with same instance_id already exists, clean up newly created instance
            del instance

        return cls._instances[instance_id]


class IndexerFactory:
    _instances = {}
    _loading = []
    _logger = logging.getLogger("IndexerFactory")

    @classmethod
    def get(
        cls,
        indexer: Indexer,
        indexer_kwargs: dict,
        *load_args,
        **load_kwargs,
    ):
        # Step 1: Validate all required fields are specified
        validate(indexer_kwargs)

        # Step 2: Create unique hash based on indexer's class name and keyword arguments
        instance_id = hash(
            f"{indexer.__name__}::{json.dumps(indexer_kwargs, sort_keys=True)}"
        )

        if instance_id not in cls._instances:
            # Step 3.a: Check if class is currently loading
            if instance_id in cls._loading:
                raise ValueError(
                    f"{indexer.__name__} is currently being loading. Please try again in a short while."
                )

            # Step 3.b: Add to loading
            cls._loading.append(instance_id)

            # Step 3.c: Initialize instance
            cls._logger.info(
                "%s - initializing with arguments: %s", indexer.__name__, indexer_kwargs
            )
            try:
                instance = indexer(**indexer_kwargs)
            except TypeError as err:
                # Step 3.c.i: Log exception
                cls._logger.warning(
                    "Failed to intialize %s with arguments: %s",
                    indexer.__name__,
                    indexer_kwargs,
                )

                # Step 3.c.ii: Remove reader from loading
                cls._loading.remove(instance_id)

                # Step 3.c.iii: Raise exception
                raise err

            # Step 3.d: Load instance
            try:
                start_t = time.time()
                instance.load(load_args, load_kwargs)
                cls._logger.info(
                    "%s - loading took %.2f seconds",
                    indexer.__name__,
                    time.time() - start_t,
                )
            except OSError as err:
                # Step 3.d.i: Log exception
                cls._logger.warning(
                    "Failed to load %s with arguments: %s",
                    indexer.__name__,
                    indexer_kwargs,
                )

                # Step 3.d.ii: Remove reader from loading
                cls._loading.remove(instance_id)

                # Step 3.d.iii: Raise exception
                raise ValueError(err.args[0]) from err

            # Step 3.d: Remove from loading and add to available instances
            cls._instances[instance_id] = instance
            cls._loading.remove(instance_id)

        return cls._instances[instance_id]<|MERGE_RESOLUTION|>--- conflicted
+++ resolved
@@ -4,11 +4,7 @@
 
 from dataclasses import MISSING
 
-<<<<<<< HEAD
 from primeqa.pipelines.components.base import (
-=======
-from primeqa.components.base import (
->>>>>>> 87630e88
     Reader,
     Retriever,
     Indexer,
@@ -17,16 +13,10 @@
 
 from primeqa.components.retriever.dense import ColBERTRetriever
 from primeqa.components.retriever.sparse import BM25Retriever
-<<<<<<< HEAD
 
 from primeqa.components.indexer.dense import ColBERTIndexer
 from primeqa.components.indexer.sparse import BM25Indexer
 
-=======
-
-from primeqa.components.indexer.dense import ColBERTIndexer
-from primeqa.components.indexer.sparse import BM25Indexer
->>>>>>> 87630e88
 
 READERS_REGISTRY = {
     ExtractiveReader.__name__: ExtractiveReader,
@@ -59,13 +49,7 @@
     _logger = logging.getLogger("ReaderFactory")
 
     @classmethod
-<<<<<<< HEAD
-    def get(
-        cls, reader: Reader, reader_kwargs: dict, *load_args, **load_kwargs
-    ):
-=======
     def get(cls, reader: Reader, reader_kwargs: dict, *load_args, **load_kwargs):
->>>>>>> 87630e88
         # Step 1: Validate all required fields are specified
         validate(reader_kwargs)
 
