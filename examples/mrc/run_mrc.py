--- conflicted
+++ resolved
@@ -227,14 +227,8 @@
     )
     eval_metrics: str = field(
         default="TyDiF1",
-<<<<<<< HEAD
         metadata={"help": "The name of the evaluation metric function implemented in primeqa (e.g. TyDiF1).",
                   "choices": ["TyDiF1","SQUAD","MLQA"]
-=======
-        metadata={"help": "The name of the evaluation metric function implemented in primeqa (e.g. TyDiF1)," 
-                          "or the name of a metric as defined in datasets.list_metrics() (e.g. squad)",
-                  "choices": ["TyDiF1","squad","MLQA"]
->>>>>>> 6e01ecac
                  }
     )
     passage_non_null_threshold: int = field(
