name: primeqa-ci
on:
  push:
    branches: [ "main" ]
  pull_request:
    branches: [ "main" ]

permissions:
  contents: read
  
jobs:
  Explore-GitHub-Actions:
    runs-on: ubuntu-latest
    strategy:
      matrix:
        python-version: ["3.8", "3.9", "3.10"]
    steps:
      - run: echo "🎉 The job was automatically triggered by a ${{ github.event_name }} event."
      - run: echo "🐧 This job is now running on a ${{ runner.os }} server hosted by GitHub!"
      - run: echo "🔎 The name of your branch is ${{ github.ref }} and your repository is ${{ github.repository }}."
      - name: Check out repository code
        uses: actions/checkout@v3
      - name: Set up Python ${{ matrix.python-version }}
        uses: actions/setup-python@v3
        with:
          python-version: ${{ matrix.python-version }}
      - name: Install dependencies
        run: |
          python -m pip install --upgrade pip
          pip install .[all]
          pip uninstall torch-scatter
          pip install torch-scatter -f https://data.pyg.org/whl/torch-1.11.0+cpu.html
          python -m nltk.downloader punkt
      - run: echo "💡 The ${{ github.repository }} repository has been cloned to the runner."
      - run: echo "🖥️ The workflow is now ready to test your code on the runner."
      - name: List files in the repository
        run: |
          ls ${{ github.workspace }}
          free
      - name: Run tests
        run: |
          echo "******* Running tests *******"
          echo "Run IR tests"
          pytest -s --cov primeqa/ir --cov-config .coveragerc --cov-fail-under=50 tests/primeqa/ir
<<<<<<< HEAD
=======
           echo "Remove  /tmp/tmp*/output_dir to free disk space"
>>>>>>> 31f78de3
          du -h /tmp/tmp*/output_dir
          rm -rf /tmp/tmp*/output_dir
          echo "******* Running MRC tests *******"
          echo "Run MRC tests excluding trainer"
          pytest -s --cov primeqa/mrc/processors --cov-config .coveragerc --cov-fail-under=50 --ignore tests/primeqa/mrc/trainers  tests/primeqa/mrc
          echo "Run MRC trainer tests"
          pytest -s --cov primeqa/mrc/trainers --cov-config .coveragerc --cov-fail-under=50 tests/primeqa/mrc/trainers/
          echo "Remove datasets cache to free disk space"
          du -h /home/runner/.cache/huggingface/datasets/
          rm -rf /home/runner/.cache/huggingface/datasets/
          echo "******* Running TableQA tests *******"
          echo "Run TableQA tests"
          pytest -s --cov primeqa/tableqa --cov-config .coveragerc --cov-fail-under=50 tests/primeqa/tableqa 
          echo "Remove datasets cache to free disk space"
          du -h /home/runner/.cache/huggingface/datasets/
          rm -rf /home/runner/.cache/huggingface/datasets/
          echo "******* Run Remaining Tests *******"
          echo "Run all except IR and MRC and tableqa tests"
          pytest -s --cov primeqa --cov-config .coveragerc --cov-fail-under=14 --ignore tests/primeqa/qg/processors/test_hybridqg_data_processor.py --ignore tests/primeqa/ir --ignore tests/primeqa/mrc --ignore tests/primeqa/tableqa tests/primeqa
          echo "******* Finished running tests *******"
      - run: echo "🍏 This job's status is ${{ job.status }}."<|MERGE_RESOLUTION|>--- conflicted
+++ resolved
@@ -42,10 +42,7 @@
           echo "******* Running tests *******"
           echo "Run IR tests"
           pytest -s --cov primeqa/ir --cov-config .coveragerc --cov-fail-under=50 tests/primeqa/ir
-<<<<<<< HEAD
-=======
-           echo "Remove  /tmp/tmp*/output_dir to free disk space"
->>>>>>> 31f78de3
+          echo "Remove  /tmp/tmp*/output_dir to free disk space"
           du -h /tmp/tmp*/output_dir
           rm -rf /tmp/tmp*/output_dir
           echo "******* Running MRC tests *******"
