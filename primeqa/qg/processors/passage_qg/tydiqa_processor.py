from tqdm import tqdm
from datasets import load_dataset
from primeqa.qg.utils.constants import QGSpecialTokens

class TydiQADataset():
	def __init__(self, dataset_name='tydiqa'):
		self.dataset_name = dataset_name

	def preprocess_data_for_qg(self, data_split='train'):
<<<<<<< HEAD
		data = load_dataset(self.dataset_name, 'secondary_task',split=data_split)
=======
		data = load_dataset(self.dataset_name, 'secondary_task', split=data_split)
>>>>>>> 86ce79f9
		processed_data_dict = {'question':[], 'input':[]}
		
		for d in tqdm(data):
			input = d['answers']['text'][0] +' '+QGSpecialTokens.sep+' ' + d['context']
			
			processed_data_dict['input'].append(input)
			processed_data_dict['question'].append(d['question'])
		return processed_data_dict<|MERGE_RESOLUTION|>--- conflicted
+++ resolved
@@ -7,11 +7,7 @@
 		self.dataset_name = dataset_name
 
 	def preprocess_data_for_qg(self, data_split='train'):
-<<<<<<< HEAD
-		data = load_dataset(self.dataset_name, 'secondary_task',split=data_split)
-=======
 		data = load_dataset(self.dataset_name, 'secondary_task', split=data_split)
->>>>>>> 86ce79f9
 		processed_data_dict = {'question':[], 'input':[]}
 		
 		for d in tqdm(data):
