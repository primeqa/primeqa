[bumpversion]
<<<<<<< HEAD
current_version = 0.14.6
=======
current_version = 0.15.3
>>>>>>> f2f6ff09
commit = True

[bumpversion:file:VERSION]<|MERGE_RESOLUTION|>--- conflicted
+++ resolved
@@ -1,9 +1,5 @@
 [bumpversion]
-<<<<<<< HEAD
-current_version = 0.14.6
-=======
 current_version = 0.15.3
->>>>>>> f2f6ff09
 commit = True
 
 [bumpversion:file:VERSION]