--- conflicted
+++ resolved
@@ -2,13 +2,6 @@
  "cells": [
   {
    "cell_type": "code",
-<<<<<<< HEAD
-   "execution_count": null,
-   "metadata": {},
-   "outputs": [],
-   "source": [
-    "from primeqa.components.retriever.dense import ColBERTRetriever\n",
-=======
    "execution_count": 1,
    "metadata": {},
    "outputs": [
@@ -63,7 +56,6 @@
    "source": [
     "from primeqa.components.retriever.dense import ColBERTRetriever\n",
     "from primeqa.components.reader.prompt import PromptGPTReader\n",
->>>>>>> 39efaf95
     "from primeqa.pipelines.qa_pipeline import QAPipeline\n",
     "import json\n",
     "\n",
@@ -95,63 +87,16 @@
   },
   {
    "cell_type": "code",
-<<<<<<< HEAD
-   "execution_count": null,
-   "metadata": {},
-   "outputs": [],
-   "source": [
-    "questions = [\"What causes the trail behind jets at high altitude?\"]\n",
-    "answers = pipeline.run(questions)\n",
-    "print(json.dumps(answers, indent=4))"
-   ]
-  },
-  {
-   "cell_type": "code",
-   "execution_count": null,
-   "metadata": {},
-   "outputs": [],
-   "source": [
-    "from primeqa.components.reader.prompt import PromptFLANReader\n",
-    "\n",
-    "reader = PromptFLANReader()\n",
-    "reader.load(model=\"flan-t5-xxl\", use_bam=False)\n",
-    "\n",
-    "#pipeline = QAPipeline(retriever, reader)"
-   ]
-  },
-  {
-   "cell_type": "code",
-   "execution_count": 1,
-   "metadata": {},
-   "outputs": [],
-   "source": [
-    "from primeqa.components.reader.prompt import PromptFLANReader\n",
-    "from primeqa.pipelines.qa_pipeline import QAPipeline\n",
-    "\n",
-    "bamreader = PromptFLANReader(api_key=\"pak-EsKayQ0iw6gj8Bw8JYbg3G3Ye_iMIqwop9aJlzRoz40\")\n",
-    "bamreader.load(model=\"flan-t5-xxl\", use_bam=True)\n"
-   ]
-  },
-  {
-   "cell_type": "code",
-   "execution_count": 2,
-=======
    "execution_count": 5,
->>>>>>> 39efaf95
    "metadata": {},
    "outputs": [
     {
      "name": "stderr",
      "output_type": "stream",
      "text": [
-<<<<<<< HEAD
-      "/dccstor/srosent1/miniconda3/envs/primeqa4.24/lib/python3.9/site-packages/urllib3/connectionpool.py:1045: InsecureRequestWarning: Unverified HTTPS request is being made to host 'bam-api.res.ibm.com'. Adding certificate verification is strongly advised. See: https://urllib3.readthedocs.io/en/1.26.x/advanced-usage.html#ssl-warnings\n",
-      "  warnings.warn(\n"
-=======
       "/dccstor/mabornea1/miniconda3/envs/prompt_reader/lib/python3.9/site-packages/torch/autocast_mode.py:162: UserWarning: User provided device_type of 'cuda', but CUDA is not available. Disabling\n",
       "  warnings.warn('User provided device_type of \\'cuda\\', but CUDA is not available. Disabling')\n",
       "100%|██████████| 1/1 [00:00<00:00, 30.83it/s]\n"
->>>>>>> 39efaf95
      ]
     },
     {
@@ -161,31 +106,21 @@
       "[\n",
       "    {\n",
       "        \"example_id\": 0,\n",
-<<<<<<< HEAD
-      "        \"text\": \"condensation of water droplets on wings and fuselage of aircrafts due to high temperature and low humidity in the air at high altitudes resulting in a trail of water droplets behind the aircrafts. . . . . . . . . . . . . . . . . . . . . . . . . . . . . . . . . . . . . . . . . . . . . . . . . . . . . . . . . . . . . . . . . . . . . . . . . . . . . . . . . . . . . . . . . . . . . . . . . . . . . . . . . . . \"\n",
-=======
       "        \"text\": \"\\n\\nTo be a good singer, one must have musical skill, an excellent voice, the ability to work with people, a sense of showmanship and drama, ambition and drive to continually study and improve, and regular practice. Additionally, singers need to have knowledge and experience in a specific genre of music, such as classical or rock, and may need to take voice training.\",\n",
       "        \"passages\": [\n",
       "            \"The salaries and working conditions for vocalists vary a great deal. While jobs in other music fields such as music education tend to be based on full-time, salaried positions, singing jobs tend to be based on contracts for individual shows or performances, or for a sequence of shows Aspiring singers and vocalists must have musical skill, an excellent voice, the ability to work with people, and a sense of showmanship and drama. Additionally, singers need to have the ambition and drive to continually study and improve,\",\n",
       "            \"Singing can be formal or informal, arranged or improvised. It may be done as a form of religious devotion, as a hobby, as a source of pleasure, comfort or ritual, as part of music education or as a profession. Excellence in singing requires time, dedication, instruction and regular practice. If practice is done on a regular basis then the sounds can become more clear and strong. Professional singers usually build their careers around one specific musical genre, such as classical or rock, although there are singers with crossover success (singing in more than one genre). They usually take voice training\",\n",
       "            \"\\\"Wealth Wealth is the abundance of valuable financial assets or physical possessions which can be converted into a form that can be used for transactions. This includes the core meaning as held in the originating old English word \\\"\\\"weal\\\"\\\", which is from an Indo-European word stem. The modern concept of wealth is of significance in all areas of economics, and clearly so for growth economics and development economics, yet the meaning of wealth is context-dependent. An individual possessing a substantial net worth is known as \\\"\\\"wealthy\\\"\\\". Net worth is defined as the current value of one's assets less liabilities (excluding\\\"\"\n",
       "        ]\n",
->>>>>>> 39efaf95
       "    }\n",
       "]\n"
      ]
     }
    ],
    "source": [
-<<<<<<< HEAD
-    "import json\n",
-    "questions = [\"Answer the question: What causes the trail behind jets at high altitude?\"]\n",
-    "answers = bamreader.predict(questions, contexts=[\"\"])\n",
-=======
     "questions = [\"What does it mean to be a good singer ?\"]\n",
     "prompt = \"Answer the following question using the text.\"\n",
     "answers = pipeline.run(questions,prompt)\n",
->>>>>>> 39efaf95
     "print(json.dumps(answers, indent=4))"
    ]
   },
@@ -199,11 +134,7 @@
  ],
  "metadata": {
   "kernelspec": {
-<<<<<<< HEAD
-   "display_name": "primeqa4.24",
-=======
    "display_name": "Python 3 (ipykernel)",
->>>>>>> 39efaf95
    "language": "python",
    "name": "python3"
   },
