# Machine Reading Comprehension (MRC)

Before continuing below make sure you have PrimeQA [installed](../../README.md#Installation).

## Inference Example Usage
The following shows how to use the MRC component within PrimeQA to extract an answer given a question and a context:

 - Step 1:  Initialize the reader. You can choose any of the MRC models we currently have [here](https://huggingface.co/PrimeQA).
```shell
import json
from primeqa.pipelines.extractive_mrc_pipeline import MRCPipeline
reader = MRCPipeline("PrimeQA/tydiqa-primary-task-xlm-roberta-large")
```
- Step 2: Execute the reader in inference mode:
```shell
question = "Which country is Canberra located in?"
context = """Canberra is the capital city of Australia. 
Founded following the federation of the colonies of Australia 
as the seat of government for the new nation, it is Australia's 
largest inland city"""
answers = reader.predict(question,context)  
print(json.dumps(answers, indent=4))  
```
The above statements will generate an output in the form of a dictionary:
```shell
[
    {
        "span_answer_text": "Australia",
        "confidence_score": 0.7988516960240685
    },
    {
        "span_answer_text": "Australia. \nFounded following the federation of the colonies of Australia \nas the seat of government for the new nation, it is Australia",
        "confidence_score": 0.10721889035823319
    },
    {
        "span_answer_text": "Australia. \nFounded following the federation of the colonies of Australia",
        "confidence_score": 0.09392941361769835
    }
]
```
## Train and Evaluate
If you want to perform a fully functional train and inference procedure for the MRC components, then the primary script to use is [run_mrc.py](./run_mrc.py).  This runs a transformer-based MRC pipeline.

### Supported Datasets
Currently supported MRC datasets include:
- TyDiQA
- SQuAD 1.1
- XQuAD
- MLQA
- Natural Questions(NQ)

Currently supported TableQA datasets :
- WikiSQL
- SQA

<<<<<<< HEAD
User's can also provide data in a different format by creating their own custom processor.
=======
User's can also provide data in a different format by creating their own [custom processor](#custom-processors) 
>>>>>>> 5a246e47

### Example Usage

 #### [TyDiQA](https://ai.google.com/research/tydiqa)

An example usage for train + eval command on the TyDiQA dataset (default) is:
```shell
python primeqa/mrc/run_mrc.py --model_name_or_path xlm-roberta-large \
       --output_dir ${OUTPUT_DIR} --fp16 --learning_rate 4e-5 \
       --do_train --do_eval --per_device_train_batch_size 16 \
       --per_device_eval_batch_size 128 --gradient_accumulation_steps 4 \
       --warmup_ratio 0.1 --weight_decay 0.1 --save_steps 50000 \
       --overwrite_output_dir --num_train_epochs 1 
       --evaluation_strategy no --overwrite_cache
```
This will detect a GPU if present as well as multiple CPU cores for accelerating preprocessing.
Some hyperparameters (e.g. fp16, batch size, gradient accumulation steps) may need to be changed
depending on your hardware configuration.

The trained model is available [here](https://huggingface.co/ibm/tydiqa-primary-task-xlm-roberta-large).

This yields the following results:
```
***** eval metrics *****
epoch = 1.0
eval_avg_minimal_f1 = 0.6745
eval_avg_minimal_precision = 0.7331
eval_avg_minimal_recall = 0.628
eval_avg_passage_f1 = 0.7215
eval_avg_passage_precision = 0.7403
eval_avg_passage_recall = 0.7061
eval_samples = 18670
```

For just training:
```shell
python primeqa/mrc/run_mrc.py --model_name_or_path xlm-roberta-large \
       --output_dir ${TRAINING_OUTPUT_DIR} --fp16 --learning_rate 4e-5 \
       --do_train --per_device_train_batch_size 16 --gradient_accumulation_steps 4 \
       --warmup_ratio 0.1 --weight_decay 0.1 --save_steps 50000 \
       --overwrite_output_dir --num_train_epochs 1 
       --evaluation_strategy no --overwrite_cache
```

For just eval:
```shell
python primeqa/mrc/run_mrc.py --model_name_or_path ${TRAINING_OUTPUT_DIR} \
       --output_dir ${OUTPUT_DIR} --fp16 --do_eval \
       --per_device_eval_batch_size 128 --overwrite_output_dir --overwrite_cache
```

 #### [SQuAD](https://rajpurkar.github.io/SQuAD-explorer/)

For the SQUAD 1.1 dataset use the folowing additional command line arguments for train + eval :
```shell
       --dataset_name squad \
       --dataset_config_name plain_text \
       --preprocessor primeqa.mrc.processors.preprocessors.squad.SQUADPreprocessor \
       --postprocessor primeqa.mrc.processors.postprocessors.squad.SQUADPostProcessor \
       --eval_metrics SQUAD 
```
This yields the following results:
```
***** eval metrics ***** 
eval_exact_match = 88.7133
eval_f1          = 94.3525
```
 #### [XQuAD](https://arxiv.org/pdf/1910.11856v3.pdf)


For the XQuAD dataset run the evaluation script after the model has been trained on SQuAD 1.1. 
The dataset configurations for all languages are supported.
For the XQuAD in ZH use the following command line arguments for eval:
```shell
       --dataset_name xquad \
       --dataset_config_name xquad.zh \
       --preprocessor primeqa.mrc.processors.preprocessors.squad.SQUADPreprocessor \
       --postprocessor primeqa.mrc.processors.postprocessors.squad.SQUADPostProcessor \
       --eval_metrics SQUAD 
```
This yields the following results:

|  | en   | es   |  de  |  el |  ru  |  tr | ar  | vi  | th | zh | hi |
|--| ---- | -----|------|-----|------|-----|-----|-----|----|----|----|
|F1| 87.5 | 82.1 | 80.7 |81.5 | 80.0 | 75.0| 75.1| 80.0|75.3|70.3|77.2|
|EM| 76.7 | 63.4 | 65.4 |64.2 | 63.6 | 59.3| 59.1| 61.3|65.5|62.2|61.8|

 #### [MLQA](https://github.com/facebookresearch/MLQA)

For the MLQA dataset run the evaluation script after the model has been trained on SQuAD 1.1. 
The dataset configurations for all language combinations are supported.
For the MLQA configuration with context language EN and question language DE use the following command line arguments for eval:
```shell
       --dataset_name mlqa \
       --dataset_config_name mlqa.en.de \
       --preprocessor primeqa.mrc.processors.preprocessors.squad.SQUADPreprocessor \
       --postprocessor primeqa.mrc.processors.postprocessors.squad.SQUADPostProcessor \
       --eval_metrics MLQA 
```
This yields the following results:

|  | en   | es   |  de  |  ar |  hi  |  vi | zh  |
|--| ---- | -----|------|-----|------|-----|-----|
|F1| 84.8 | 75.9 | 68.8 |67.7 | 72.1 | 71.8| 69.8|
|EM| 72.9 | 57.2 | 52.7 |46.6 | 55.6 | 52.1| 50.0|

 #### [Natural Questions](https://ai.google.com/research/NaturalQuestions)

For the NQ dataset use the following additional command line arguments for train + eval :
```shell
       --dataset_name natural_questions \
       --dataset_config_name default \
       --postprocessor primeqa.mrc.processors.postprocessors.natural_questions.NaturalQuestionsPostProcessor \
       --preprocessor primeqa.mrc.processors.preprocessors.natural_questions.NaturalQuestionsPreProcessor \
       --beam_runner DirectRunner \
       --num_train_epochs 1 \
       --learning_rate 3e-5 \
       --eval_metrics NQF1
```
This yields the following results:
```
LONG ANSWER R@P TABLE:
Optimal threshold: 4.0808
F1 / P / R
65.09% / 64.54% / 65.65%
R@P=0.5: 77.76% (actual p=50.12%, score threshold=1.979)
R@P=0.75: 41.85% (actual p=75.01%, score threshold=5.523)
R@P=0.9: 4.20% (actual p=90.32%, score threshold=8.189)

SHORT ANSWER R@P TABLE:
Optimal threshold: 4.0822
F1 / P / R
56.76% / 57.24% / 56.28%
R@P=0.5: 61.23% (actual p=50.01%, score threshold=3.235)
R@P=0.75: 29.25% (actual p=75.11%, score threshold=6.031)
R@P=0.9: 10.16% (actual p=90.00%, score threshold=7.425)
```

### Custom Processors

Some task arguments take references which allow for dynamic imports of existing or
user-defined functionality.  For example, to select the `ExtractivePostProcessor` use
`--postprocessor primeqa.mrc.processors.postprocessors.extractive.ExtractivePostProcessor`.
Alternatively, a new postprocessor could be written and selected with 
`--postprocessor qualified.path.to.new.postprocessor.NewPostProcessor`.

For example, if one was implementing a new model which made predictions by means other than
an extractive head then a `NewPostProcessor` which derived predictions from the model
outputs would be needed.

Similarly, when adding support for a new dataset (with a new schema) a new preprocessor would be needed.
This would be selected by specifying `--preprocessor qualified.path.to.new.postprocessor.NewPreProcessor`
for the `NewPreProcessor` corresponding to this dataset and schema.


## Special MRC Features:

PrimeQA also supports special features for MRC systems as follows:

### Boolean Questions
Answering [Boolean Questions](https://arxiv.org/abs/1905.10044) for TyDI (currently in an inference-only setup). Please read the [details](../boolqa/README.md)):
```shell
python primeqa/mrc/run_mrc.py --model_name_or_path PrimeQA/tydiqa-primary-task-xlm-roberta-large \
       --output_dir ${OUTPUT_DIR} --fp16 --overwrite_cache \
       --per_device_eval_batch_size 128 --overwrite_output_dir \
       --do_boolean --boolean_config  examples/boolqa/tydi_boolqa_config.json
```
The corresponding model files are available as part of these: [Question classifier](https://huggingface.co/PrimeQA/tydiqa-boolean-question-classifier), [Answer classifier](https://huggingface.co/PrimeQA/tydiqa-boolean-answer-classifier), [MRC system](https://huggingface.co/PrimeQA/tydiqa-primary-task-xlm-roberta-large). This setup is based on the top submission to the minimal answer leaderboard (hidden blind test) for TyDI (as of 7/2/2022).

This yields the following results:
```
***** eval metrics *****
epoch = 1.0
eval_avg_minimal_f1 = 0.7151
eval_avg_minimal_precision = 0.7229
eval_avg_minimal_recall = 0.7097
eval_avg_passage_f1 = 0.7447
eval_avg_passage_precision = 0.7496
eval_avg_passage_recall = 0.7433
eval_samples = 18670
```

### Confidence Calibration

To run [confidence calibration](https://arxiv.org/abs/2101.07942) on your fine-tuned model during inference use the following additional command line arguments:

```shell
       --output_dropout_rate 0.25 \
       --decoding_times_with_dropout 5 \
       --confidence_model_path ${CONFIDENCE_MODEL_PATH} \
       --task_heads primeqa.mrc.models.heads.extractive.EXTRACTIVE_WITH_CONFIDENCE_HEAD
```

### List Answers
<<<<<<< HEAD
Answering questions to which answers are collective e.g. lists.
=======
PrimeQA also supports answering questions to which answers are collective e.g. lists.
>>>>>>> 5a246e47

For Training/Evaluating questions with lists as answers it is important to include the following argument parameters and values. The answer length must be longer and there are less annotations so the non-null threshold must be 1 (There are no null answers). See `examples/listqa/README.md` for more information and a use case using NQ list data:
```
       --max_seq_length 512 \
       --learning_rate 5e-05 \
       --max_answer_length 1000 \
       --passage_non_null_threshold 1 \
       --minimal_non_null_threshold 1 \
```
This yields the following results on English only using the TyDi evaluation script with two training strategies. Please note the ListQA models use the NQ list data by using the long answers offsets as the short answer. Further details can be found in `examples/listqa/README.md`:
```
xlm-roberta-large -> NQ Lists: Minimal F1 = 47.88
xlm-roberta-large -> PrimeQA/tydiqa-primary-task-xlm-roberta-large -> NQ Lists: Minimal F1 = 58.44 

```

<<<<<<< HEAD
The trained models are available on HuggingFace: [xlm-r->NQ lists](https://huggingface.co/PrimeQA/listqa_nq-task-xlm-roberta-large) and [xlm-r->TyDi->NQ lists](https://huggingface.co/PrimeQA/tydiqa-ft-listqa_nq-task-xlm-roberta-large).

=======
>>>>>>> 5a246e47
### Table QA
PrimeQA also supports answering questions over tables.

For training and evaluation of a Table Question Answering model on wikisql dataset run the following script:
```shell
       python primeqa/mrc/run_mrc.py --modality "table" \
       --dataset_name "wikisql" \
       --tableqa_config_file "primeqa/tableqa/tableqa_config.json" \
       --output_dir "models/wikisql/" \
       --model_name_or_path "google/tapas-base" \
       --do_train \
       --do_eval
```
This runs a [TAPAS](https://aclanthology.org/2020.acl-main.398.pdf) based tableQA pipeline.

The current performance on wikisql dev set is:
```shell
***** eval metrics *****
Eval denotation accuracy: 86.78%

```
You can also train the tableqa model on your own custom data by proving own train_file and eval_file. Train the TableQA model on custom data using the above script with the following additional parameters:

```shell
       --train_file "<path_to_train.tsv file" \
       --eval_file "<path_to_eval.tsv file" \

```

The format of dataset required for training and evaluation is:

`Question_id\tquestion\ttable_path\tanswer_coordinates\tanswer_text`    

The tables in csv format should be placed under `data_path_root/tables/`. The tables should have first row as column headers.


<<<<<<< HEAD
Our python [notebook](../notebooks/tableqa/tableqa_inference.ipynb) shows how to test the pre-trained model available [here](https://huggingface.co/PrimeQA/tapas-based-tableqa-wikisql-lookup).
=======
Our python [notebook](../../notebooks/tableqa/tableqa_inference.ipynb) shows how to test the pre-trained model available [here](https://huggingface.co/PrimeQA/tapas-based-tableqa-wikisql-lookup).
>>>>>>> 5a246e47
<|MERGE_RESOLUTION|>--- conflicted
+++ resolved
@@ -53,11 +53,7 @@
 - WikiSQL
 - SQA
 
-<<<<<<< HEAD
-User's can also provide data in a different format by creating their own custom processor.
-=======
 User's can also provide data in a different format by creating their own [custom processor](#custom-processors) 
->>>>>>> 5a246e47
 
 ### Example Usage
 
@@ -252,11 +248,8 @@
 ```
 
 ### List Answers
-<<<<<<< HEAD
-Answering questions to which answers are collective e.g. lists.
-=======
+
 PrimeQA also supports answering questions to which answers are collective e.g. lists.
->>>>>>> 5a246e47
 
 For Training/Evaluating questions with lists as answers it is important to include the following argument parameters and values. The answer length must be longer and there are less annotations so the non-null threshold must be 1 (There are no null answers). See `examples/listqa/README.md` for more information and a use case using NQ list data:
 ```
@@ -266,18 +259,16 @@
        --passage_non_null_threshold 1 \
        --minimal_non_null_threshold 1 \
 ```
+
 This yields the following results on English only using the TyDi evaluation script with two training strategies. Please note the ListQA models use the NQ list data by using the long answers offsets as the short answer. Further details can be found in `examples/listqa/README.md`:
+
 ```
 xlm-roberta-large -> NQ Lists: Minimal F1 = 47.88
 xlm-roberta-large -> PrimeQA/tydiqa-primary-task-xlm-roberta-large -> NQ Lists: Minimal F1 = 58.44 
-
-```
-
-<<<<<<< HEAD
+```
+
 The trained models are available on HuggingFace: [xlm-r->NQ lists](https://huggingface.co/PrimeQA/listqa_nq-task-xlm-roberta-large) and [xlm-r->TyDi->NQ lists](https://huggingface.co/PrimeQA/tydiqa-ft-listqa_nq-task-xlm-roberta-large).
 
-=======
->>>>>>> 5a246e47
 ### Table QA
 PrimeQA also supports answering questions over tables.
 
@@ -313,9 +304,4 @@
 
 The tables in csv format should be placed under `data_path_root/tables/`. The tables should have first row as column headers.
 
-
-<<<<<<< HEAD
-Our python [notebook](../notebooks/tableqa/tableqa_inference.ipynb) shows how to test the pre-trained model available [here](https://huggingface.co/PrimeQA/tapas-based-tableqa-wikisql-lookup).
-=======
-Our python [notebook](../../notebooks/tableqa/tableqa_inference.ipynb) shows how to test the pre-trained model available [here](https://huggingface.co/PrimeQA/tapas-based-tableqa-wikisql-lookup).
->>>>>>> 5a246e47
+Our python [notebook](../../notebooks/tableqa/tableqa_inference.ipynb) shows how to test the pre-trained model available [here](https://huggingface.co/PrimeQA/tapas-based-tableqa-wikisql-lookup).