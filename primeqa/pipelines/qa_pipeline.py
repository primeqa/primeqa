--- conflicted
+++ resolved
@@ -13,12 +13,7 @@
                 id,text,title = line.split('\t')
                 self.corpus_passages.append(title+" "+text)
 
-<<<<<<< HEAD
-    def run(self, input_texts: List[str]):
-        search_results = self.retriever.predict(input_texts = input_texts)
-=======
     def run(self, input_texts: List[str], prefix="", suffix="", use_retriever=True):
->>>>>>> 0d75bd96
         contexts = []
         if use_retriever:
             search_results = self.retriever.predict(input_texts = input_texts)
