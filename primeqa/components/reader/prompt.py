from typing import List
from dataclasses import dataclass, field
import json
from .LLMService import LLMService
import openai
import sys
    
from primeqa.components.base import Reader as BaseReader
from transformers import AutoModelForSeq2SeqLM, AutoTokenizer
import torch

@dataclass
class PromptReader(BaseReader):
    
    def __post_init__(self):
        # Placeholder variables
        self._preprocessor = None
        self._trainer = None

    def __hash__(self) -> int:
        # Step 1: Identify all fields to be included in the hash
        hashable_fields = [
            k
            for k, v in self.__class__.__dataclass_fields__.items()
            if not "exclude_from_hash" in v.metadata
            or not v.metadata["exclude_from_hash"]
        ]

        # Step 2: Run
        return hash(
            f"{self.__class__.__name__}::{json.dumps({k: v for k, v in vars(self).items() if k in hashable_fields }, sort_keys=True)}"
        )

    def load(self, *args, **kwargs):
        pass

    def apply(self, input_texts: List[str], context: List[List[str]], *args, **kwargs):
        pass

<<<<<<< HEAD
    def create_prompt(self, question: str, contexts: List[str], prefix: str, suffix="", max_length=1024) -> str:
=======
    def create_prompt(self, question: str, contexts: List[str], prefix: str, suffix: str) -> str:
>>>>>>> 6fd80b0b
        prompt = ""
        # Use the question and contexts to create a prompt
        if contexts == None or len(contexts) == 0:
            prompt = f"{prefix} Question: {question}"
        else:
            passages = ", ".join(contexts)
            prompt = f"{prefix} Question: {question} Text: {passages}"
<<<<<<< HEAD

        len_prompt = len(prompt)
        if len_prompt > max_length:
            prompt = prompt[:max_length-len(suffix)]
        prompt += suffix
=======
        if suffix:
            prompt += " " + suffix + ":"
>>>>>>> 6fd80b0b
        return prompt



@dataclass
class PromptGPTReader(PromptReader):
    api_key: str = field(
        metadata={"name": "The API key for OPENAI"},
    )
    model: str = field(
        default="text-davinci-003",
        metadata={"name": "Model"},
    )
    max_new_tokens: int = field(
        default=256,
        metadata={
            "name": "Maximum sequence length",
            "description": "Maximum length of question and context inputs to the model (in word pieces/bpes)",
        },
    )
    temperature: float = field(
        default=0.7, metadata={"name": "The temperature parameter used for generation"}
    )
    top_p: int = field(
        default=1, metadata={"name": "The top_p parameter used for generation"}
    )
    frequency_penalty: int = field(
        default=0,
        metadata={"name": "frequency_penalty"},
    )
    presence_penalty: int = field(
        default=0,
        metadata={"name": "presence_penalty"},
    )

    def eval(self, *args, **kwargs):
        pass

    def train(self, *args, **kwargs):
        pass

    def load(self, *args, **kwargs):
        openai.api_key = self.api_key

    def predict(
        self,
        questions: List[str],
        contexts: List[List[str]],
        example_ids: List[str] = None,
        *args,
        **kwargs,
    ):
        predictions = []
        for i, q in enumerate(questions):
            passages = None
            if contexts: 
                passages = contexts[i]
            prompt = self.create_prompt(q, passages, **kwargs)
            # print(prompt)
            response = openai.Completion.create(
                model=self.model,
                prompt=prompt,
                temperature=self.temperature,
                max_tokens=self.max_new_tokens,
                top_p=self.top_p,
                frequency_penalty=self.frequency_penalty,
                presence_penalty=self.presence_penalty,
            )
            if "choices" in response and response["choices"]:
                text = response.choices[0]["text"]
            else:
                text = "Something went wrong with the GPT service"
            predictions.append({"example_id": i, "text": text})
        return predictions


@dataclass
class PromptFLANT5Reader(PromptReader):
    api_key: str = field(
        metadata={"name": "The API key for BAM https://bam.res.ibm.com/"},
        default = None
    )
    model_name: str = field(
        default="flan-t5-xxl",
        metadata={"name": "Model"},
    )
    max_new_tokens: int = field(
        default=256,
        metadata={
            "name": "Maximum sequence length",
            "description": "Maximum length of question and context inputs to the model (in word pieces/bpes)",
        },
    )
    min_new_tokens: int = field(
        default=100,
        metadata={
            "name": "Min sequence length",
            "description": "Minimum new tokens that must be generated (in word pieces/bpes)",
        },
    )
    temperature: float = field(
        default=0.7, metadata={"name": "The temperature parameter used for generation"}
    )
    top_p: int = field(
        default=1, metadata={"name": "The top_p parameter used for generation"}
    )
    frequency_penalty: int = field(
        default=0,
        metadata={"name": "frequency_penalty"},
    )
    presence_penalty: int = field(
        default=0,
        metadata={"name": "presence_penalty"},
    )
    use_bam: bool = field(
        default=False, metadata={"name": "if true, use bam to run FLAN-T5"}
    )

    model = None
    tokenizer = None
    device = None

    def eval(self, *args, **kwargs):
        pass

    def train(self, *args, **kwargs):
        pass

    def load(self, *args, **kwargs):
        if kwargs["model"] is not None:
            self.model_name = kwargs['model']
        if self.use_bam:
            self.model = LLMService(
                token=self.api_key, model_id="google/" + self.model_name
            )
        else:
            self.device = "cuda:0" if torch.cuda.is_available() else "cpu"
            self.model = AutoModelForSeq2SeqLM.from_pretrained(
                "google/" + self.model_name
            )
            self.model = self.model.to(self.device)
            self.tokenizer = AutoTokenizer.from_pretrained("google/" + self.model_name)

    def predict(
        self,
        questions: List[str],
        contexts: List[List[str]],
        *args,
        example_ids: List[str] = None,
        **kwargs,
    ):
        predictions = []
<<<<<<< HEAD
        kwargs.pop("api_key")
        kwargs.pop("model_name")
=======
>>>>>>> 6fd80b0b

        for i, q in enumerate(questions):
            passages = None
            if contexts: 
                passages = contexts[i]
<<<<<<< HEAD
            self.min_new_tokens = kwargs.pop("min_new_tokens")
            self.max_new_tokens = kwargs.pop("max_new_tokens")
            self.prefix_name = kwargs.pop("prefix_name")
            self.temperature = kwargs.pop("temperature")
            self.top_p = kwargs.pop("top_p")
            self.top_k = kwargs.pop("top_k")

            prompt = self.create_prompt(q, passages, prefix=kwargs["prefix"], suffix=kwargs["suffix"], max_length=1024)
=======
            self.min_new_tokens = kwargs["min_new_tokens"]
            self.max_new_tokens = kwargs["max_new_tokens"]
            self.temperature = kwargs["temperature"]
            self.top_p = kwargs["top_p"]
            self.top_k = kwargs["top_k"]

            prompt = self.create_prompt(q, passages, prefix=kwargs["prefix"], suffix=kwargs["suffix"])
            inputs = self.tokenizer(prompt, return_tensors="pt").to(self.device)
            
            if len(inputs['input_ids'][0]) > 512:
                prompt = self.tokenizer.decode(self.tokenizer(prompt, max_length=512-len(self.tokenizer(kwargs["suffix"])['input_ids']))['input_ids'], skip_special_tokens=True) + kwargs["suffix"]
                inputs = self.tokenizer(prompt, return_tensors="pt").to(self.device)
>>>>>>> 6fd80b0b

            if self.use_bam:
                r = self.model.generate([prompt], self.max_new_tokens, self.min_new_tokens)
                predictions.append(
                    {"example_id": i, "text": r["results"][0]["generated_text"]}
                )
            else:
<<<<<<< HEAD
                inputs = self.tokenizer(prompt, return_tensors="pt").to(self.device)
=======
                
>>>>>>> 6fd80b0b
                outputs = self.model.generate(**inputs, max_new_tokens=self.max_new_tokens, min_length=self.min_new_tokens, temperature=self.temperature, top_p=self.top_p)
                predictions.append({'example_id':i, 'text': self.tokenizer.batch_decode(outputs, skip_special_tokens=True)[0]})
        return predictions


class BAMReader(PromptReader):

    api_key: str = field(
        metadata={"name": "The API key for BAM https://bam.res.ibm.com/"},
    )
    model_name: str = field(
        default="google/flan-t5-xxl",
        metadata={"name": "Model"},
    )
    max_new_tokens: int = field(
        default=256,
        metadata={
            "name": "Maximum sequence length",
            "description": "Maximum length of question and context inputs to the model (in word pieces/bpes)",
        },
    )
    min_new_tokens: int = field(
        default=100,
        metadata={
            "name": "Min sequence length",
            "description": "Minimum new tokens that must be generated (in word pieces/bpes)",
        },
    )
    temperature: float = field(
        default=0, metadata={"name": "The temperature parameter used for generation"}
    )
    top_p: int = field(
        default=1, metadata={"name": "The top_p parameter used for generation"}
    )
    top_k: int = field(
        default=5, metadata={"name": "The top_p parameter used for generation"}
    )

    def __init__(self, args, **kwargs):
        self.model = None
        self.api_key = args.api_key

    def eval(self, *args, **kwargs):
        pass

    def train(self, *args, **kwargs):
        pass

    def load(self, *args, **kwargs):
        if kwargs["model"] is not None:
            self.model_name = kwargs["model"]
        self.model = LLMService(token=self.api_key, model_id=self.model_name)
<<<<<<< HEAD
        self.tokenizer = AutoTokenizer.from_pretrained(self.model_name)

    def create_prompt(self, question: str, contexts: List[str], prefix: str, suffix="", max_length=1024) -> str:
        prompt = ""
        # Use the question and contexts to create a prompt
        if contexts == None or len(contexts) == 0:
            prompt = f"{prefix} Question: {question}"
        else:
            passages = ", ".join(contexts)
            prompt = f"{prefix} Question: {question} Text: {passages}"

        tokenized_prompt = self.tokenizer.encode( prompt )
        tokenized_suffix = self.tokenizer.encode( suffix )

        if len(tokenized_prompt) > max_length:
            tokenized_prompt = tokenized_prompt[:max_length - len(tokenized_suffix)]
            prompt = self.tokenizer.decode( tokenized_prompt ) 

        prompt += suffix
        return prompt
=======
>>>>>>> 6fd80b0b

    def predict(
        self,
        questions: List[str],
        contexts: List[List[str]],
        *args,
        example_ids: List[str] = None,
        **kwargs,
    ):
        predictions = []

<<<<<<< HEAD
        if contexts == None:
            contexts = [None]
            
        prompt = self.create_prompt(questions[0], contexts[0], prefix=kwargs["prefix"], suffix=kwargs["suffix"], max_length=1024)

        r = self.model.generate(
            [prompt],
            max_new_tokens=kwargs["max_new_tokens"],
            min_new_tokens=kwargs["min_new_tokens"],
            temperature=kwargs["temperature"],
            top_k=kwargs["top_k"],
            top_p=kwargs["top_p"],
        )
        if "error" in r:
            print("Error running BAM service: ")
            print(r)
            sys.exit(0)
        predictions.append(
            {"example_id": 0, "text": r["results"][0]["generated_text"]}
        )
=======
        for i, q in enumerate(questions):
            prompt = self.create_prompt(q, contexts[i], prefix=kwargs["prefix"], suffix=kwargs["suffix"])
            
            r = self.model.generate(
                [prompt],
                max_new_tokens=kwargs["max_new_tokens"],
                min_new_tokens=kwargs["min_new_tokens"],
                temperature=kwargs["temperature"],
                top_k=kwargs["top_k"],
                top_p=kwargs["top_p"],
            )
            if "error" in r:
                print("Error running BAM service: ")
                print(r)
                sys.exit(0)
            predictions.append({"example_id": i, "text": r["results"][0]["generated_text"]})
>>>>>>> 6fd80b0b

        return predictions<|MERGE_RESOLUTION|>--- conflicted
+++ resolved
@@ -37,11 +37,7 @@
     def apply(self, input_texts: List[str], context: List[List[str]], *args, **kwargs):
         pass
 
-<<<<<<< HEAD
-    def create_prompt(self, question: str, contexts: List[str], prefix: str, suffix="", max_length=1024) -> str:
-=======
     def create_prompt(self, question: str, contexts: List[str], prefix: str, suffix: str) -> str:
->>>>>>> 6fd80b0b
         prompt = ""
         # Use the question and contexts to create a prompt
         if contexts == None or len(contexts) == 0:
@@ -49,16 +45,8 @@
         else:
             passages = ", ".join(contexts)
             prompt = f"{prefix} Question: {question} Text: {passages}"
-<<<<<<< HEAD
-
-        len_prompt = len(prompt)
-        if len_prompt > max_length:
-            prompt = prompt[:max_length-len(suffix)]
-        prompt += suffix
-=======
         if suffix:
             prompt += " " + suffix + ":"
->>>>>>> 6fd80b0b
         return prompt
 
 
@@ -211,26 +199,11 @@
         **kwargs,
     ):
         predictions = []
-<<<<<<< HEAD
-        kwargs.pop("api_key")
-        kwargs.pop("model_name")
-=======
->>>>>>> 6fd80b0b
 
         for i, q in enumerate(questions):
             passages = None
             if contexts: 
                 passages = contexts[i]
-<<<<<<< HEAD
-            self.min_new_tokens = kwargs.pop("min_new_tokens")
-            self.max_new_tokens = kwargs.pop("max_new_tokens")
-            self.prefix_name = kwargs.pop("prefix_name")
-            self.temperature = kwargs.pop("temperature")
-            self.top_p = kwargs.pop("top_p")
-            self.top_k = kwargs.pop("top_k")
-
-            prompt = self.create_prompt(q, passages, prefix=kwargs["prefix"], suffix=kwargs["suffix"], max_length=1024)
-=======
             self.min_new_tokens = kwargs["min_new_tokens"]
             self.max_new_tokens = kwargs["max_new_tokens"]
             self.temperature = kwargs["temperature"]
@@ -243,7 +216,6 @@
             if len(inputs['input_ids'][0]) > 512:
                 prompt = self.tokenizer.decode(self.tokenizer(prompt, max_length=512-len(self.tokenizer(kwargs["suffix"])['input_ids']))['input_ids'], skip_special_tokens=True) + kwargs["suffix"]
                 inputs = self.tokenizer(prompt, return_tensors="pt").to(self.device)
->>>>>>> 6fd80b0b
 
             if self.use_bam:
                 r = self.model.generate([prompt], self.max_new_tokens, self.min_new_tokens)
@@ -251,11 +223,7 @@
                     {"example_id": i, "text": r["results"][0]["generated_text"]}
                 )
             else:
-<<<<<<< HEAD
-                inputs = self.tokenizer(prompt, return_tensors="pt").to(self.device)
-=======
                 
->>>>>>> 6fd80b0b
                 outputs = self.model.generate(**inputs, max_new_tokens=self.max_new_tokens, min_length=self.min_new_tokens, temperature=self.temperature, top_p=self.top_p)
                 predictions.append({'example_id':i, 'text': self.tokenizer.batch_decode(outputs, skip_special_tokens=True)[0]})
         return predictions
@@ -308,7 +276,6 @@
         if kwargs["model"] is not None:
             self.model_name = kwargs["model"]
         self.model = LLMService(token=self.api_key, model_id=self.model_name)
-<<<<<<< HEAD
         self.tokenizer = AutoTokenizer.from_pretrained(self.model_name)
 
     def create_prompt(self, question: str, contexts: List[str], prefix: str, suffix="", max_length=1024) -> str:
@@ -329,8 +296,6 @@
 
         prompt += suffix
         return prompt
-=======
->>>>>>> 6fd80b0b
 
     def predict(
         self,
@@ -342,28 +307,6 @@
     ):
         predictions = []
 
-<<<<<<< HEAD
-        if contexts == None:
-            contexts = [None]
-            
-        prompt = self.create_prompt(questions[0], contexts[0], prefix=kwargs["prefix"], suffix=kwargs["suffix"], max_length=1024)
-
-        r = self.model.generate(
-            [prompt],
-            max_new_tokens=kwargs["max_new_tokens"],
-            min_new_tokens=kwargs["min_new_tokens"],
-            temperature=kwargs["temperature"],
-            top_k=kwargs["top_k"],
-            top_p=kwargs["top_p"],
-        )
-        if "error" in r:
-            print("Error running BAM service: ")
-            print(r)
-            sys.exit(0)
-        predictions.append(
-            {"example_id": 0, "text": r["results"][0]["generated_text"]}
-        )
-=======
         for i, q in enumerate(questions):
             prompt = self.create_prompt(q, contexts[i], prefix=kwargs["prefix"], suffix=kwargs["suffix"])
             
@@ -380,6 +323,5 @@
                 print(r)
                 sys.exit(0)
             predictions.append({"example_id": i, "text": r["results"][0]["generated_text"]})
->>>>>>> 6fd80b0b
 
         return predictions