--- conflicted
+++ resolved
@@ -213,11 +213,6 @@
             predictions[raw_prediction["id"]] = processed_prediction
 
         return predictions
-<<<<<<< HEAD
-    
-=======
-
->>>>>>> 0054061e
     def eval(self, *args, **kwargs):
         pass
     
