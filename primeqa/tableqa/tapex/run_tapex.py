#!/usr/bin/env python
# coding=utf-8
# Copyright 2022 The Microsoft and The HuggingFace Inc. team. All rights reserved.
#
# Licensed under the Apache License, Version 2.0 (the "License");
# you may not use this file except in compliance with the License.
# You may obtain a copy of the License at
#
#     http://www.apache.org/licenses/LICENSE-2.0
#
# Unless required by applicable law or agreed to in writing, software
# distributed under the License is distributed on an "AS IS" BASIS,
# WITHOUT WARRANTIES OR CONDITIONS OF ANY KIND, either express or implied.
# See the License for the specific language governing permissions and
# limitations under the License.

"""
Fine-tuning the library models for tapex on table-based question answering tasks.
Adapted from script: https://github.com/huggingface/transformers/blob/master/examples/pytorch/summarization/run_summarization.py
"""

import logging
import os
import sys
from collections import defaultdict
from dataclasses import dataclass, field
from functools import partial
from typing import List, Optional

import nltk  # Here to have a nice missing dependency error message early on
import numpy as np
import pandas as pd
from datasets import load_dataset

import transformers
from filelock import FileLock
from transformers import (
    AutoConfig,
    BartForConditionalGeneration,
    DataCollatorForSeq2Seq,
    HfArgumentParser,
    Seq2SeqTrainer,
    Seq2SeqTrainingArguments,
    TapexTokenizer,
    set_seed,
)
from transformers.file_utils import is_offline_mode
from transformers.trainer_utils import get_last_checkpoint, is_main_process
from transformers.utils import check_min_version

from primeqa.tableqa.tapex.preprocessors.wikisql import preprocess_tableqa_function_wikisql
from primeqa.tableqa.tapex.preprocessors.wikitablequestions import preprocess_tableqa_function_wtq


# Will error if the minimal version of Transformers is not installed. Remove at your own risks.
check_min_version("4.17.0.dev0")

logger = logging.getLogger(__name__)

try:
    nltk.data.find("tokenizers/punkt")
except (LookupError, OSError):
    if is_offline_mode():
        raise LookupError(
            "Offline mode: run this script without TRANSFORMERS_OFFLINE first to download nltk data files"
        )
    with FileLock(".lock") as lock:
        nltk.download("punkt", quiet=True)


@dataclass
class ModelArguments:
    """
    Arguments pertaining to which model/config/tokenizer we are going to fine-tune from.
    """

    model_name_or_path: str = field(
        metadata={"help": "Path to pretrained model or model identifier from huggingface.co/models"},
    )
    config_name: Optional[str] = field(
        default=None, metadata={"help": "Pretrained config name or path if not the same as model_name"}
    )
    tokenizer_name: Optional[str] = field(
        default=None,
        metadata={
            "help": (
                "Pretrained tokenizer name or path if not the same as model_name. "
                "By default we use BART-large tokenizer for TAPEX-large."
            )
        },
    )
    cache_dir: Optional[str] = field(
        default=None,
        metadata={"help": "Where to store the pretrained models downloaded from huggingface.co"},
    )
    use_fast_tokenizer: bool = field(
        default=True,
        metadata={"help": "Whether to use one of the fast tokenizer (backed by the tokenizers library) or not."},
    )
    model_revision: str = field(
        default="main",
        metadata={"help": "The specific model version to use (can be a branch name, tag name or commit id)."},
    )
    use_auth_token: bool = field(
        default=False,
        metadata={
            "help": (
                "Will use the token generated when running `huggingface-cli login` (necessary to use this script "
                "with private models)."
            )
        },
    )


@dataclass
class DataTrainingArguments:
    """
    Arguments pertaining to what data we are going to input our model for training and eval.
    """

    dataset_name: Optional[str] = field(
        default="wikitablequestions", metadata={"help": "The name of the dataset to use (via the datasets library)."}
    )
    dataset_config_name: Optional[str] = field(
        default=None, metadata={"help": "The configuration name of the dataset to use (via the datasets library)."}
    )
    train_file: Optional[str] = field(
        default=None, metadata={"help": "The input training data file (a jsonlines or csv file)."}
    )
    validation_file: Optional[str] = field(
        default=None,
        metadata={
            "help": (
                "An optional input evaluation data file to evaluate the metrics (rouge) on (a jsonlines or csv file)."
            )
        },
    )
    test_file: Optional[str] = field(
        default=None,
        metadata={
            "help": "An optional input test data file to evaluate the metrics (rouge) on (a jsonlines or csv file)."
        },
    )
    overwrite_cache: bool = field(
        default=False, metadata={"help": "Overwrite the cached training and evaluation sets"}
    )
    preprocessing_num_workers: Optional[int] = field(
        default=None,
        metadata={"help": "The number of processes to use for the preprocessing."},
    )
    max_source_length: Optional[int] = field(
        default=1024,
        metadata={
            "help": (
                "The maximum total input sequence length after tokenization. Sequences longer "
                "than this will be truncated, sequences shorter will be padded."
            )
        },
    )
    max_target_length: Optional[int] = field(
        default=128,
        metadata={
            "help": (
                "The maximum total sequence length for target text after tokenization. Sequences longer "
                "than this will be truncated, sequences shorter will be padded."
            )
        },
    )
    val_max_target_length: Optional[int] = field(
        default=None,
        metadata={
            "help": (
                "The maximum total sequence length for validation target text after tokenization. Sequences longer "
                "than this will be truncated, sequences shorter will be padded. Will default to `max_target_length`."
                "This argument is also used to override the ``max_length`` param of ``model.generate``, which is used "
                "during ``evaluate`` and ``predict``."
            )
        },
    )
    pad_to_max_length: bool = field(
        default=False,
        metadata={
            "help": (
                "Whether to pad all samples to model maximum sentence length. "
                "If False, will pad the samples dynamically when batching to the maximum length in the batch. More "
                "efficient on GPU but very bad for TPU."
            )
        },
    )
    max_train_samples: Optional[int] = field(
        default=None,
        metadata={
            "help": (
                "For debugging purposes or quicker training, truncate the number of training examples to this "
                "value if set."
            )
        },
    )
    max_eval_samples: Optional[int] = field(
        default=None,
        metadata={
            "help": (
                "For debugging purposes or quicker training, truncate the number of evaluation examples to this "
                "value if set."
            )
        },
    )
    max_predict_samples: Optional[int] = field(
        default=None,
        metadata={
            "help": (
                "For debugging purposes or quicker training, truncate the number of prediction examples to this "
                "value if set."
            )
        },
    )
    num_beams: Optional[int] = field(
        default=None,
        metadata={
            "help": (
                "Number of beams to use for evaluation. This argument will be passed to ``model.generate``, "
                "which is used during ``evaluate`` and ``predict``."
            )
        },
    )
    ignore_pad_token_for_loss: bool = field(
        default=True,
        metadata={
            "help": "Whether to ignore the tokens corresponding to padded labels in the loss computation or not."
        },
    )

    def __post_init__(self):
        if self.dataset_name is None and self.train_file is None and self.validation_file is None:
            raise ValueError("Need either a dataset name or a training/validation file.")
        else:
            if self.train_file is not None:
                extension = self.train_file.split(".")[-1]
                assert extension in ["csv", "json"], "`train_file` should be a csv or a json file."
            if self.validation_file is not None:
                extension = self.validation_file.split(".")[-1]
                assert extension in ["csv", "json"], "`validation_file` should be a csv or a json file."
        if self.val_max_target_length is None:
            self.val_max_target_length = self.max_target_length


def main():
    # See all possible arguments in src/transformers/training_args.py
    # or by passing the --help flag to this script.
    # We now keep distinct sets of args, for a cleaner separation of concerns.

    parser = HfArgumentParser((ModelArguments, DataTrainingArguments, Seq2SeqTrainingArguments))
    if len(sys.argv) == 2 and sys.argv[1].endswith(".json"):
        # If we pass only one argument to the script and it's the path to a json file,
        # let's parse it to get our arguments.
        model_args, data_args, training_args = parser.parse_json_file(json_file=os.path.abspath(sys.argv[1]))
    else:
        model_args, data_args, training_args = parser.parse_args_into_dataclasses()

    # Detecting last checkpoint.
    last_checkpoint = None
    if os.path.isdir(training_args.output_dir) and training_args.do_train and not training_args.overwrite_output_dir:
        last_checkpoint = get_last_checkpoint(training_args.output_dir)
        if last_checkpoint is None and len(os.listdir(training_args.output_dir)) > 0:
            raise ValueError(
                f"Output directory ({training_args.output_dir}) already exists and is not empty. "
                "Use --overwrite_output_dir to overcome."
            )
        elif last_checkpoint is not None and training_args.resume_from_checkpoint is None:
            logger.info(
                f"Checkpoint detected, resuming training at {last_checkpoint}. To avoid this behavior, change "
                "the `--output_dir` or add `--overwrite_output_dir` to train from scratch."
            )

    # Setup logging
    logging.basicConfig(
        format="%(asctime)s - %(levelname)s - %(name)s -   %(message)s",
        datefmt="%m/%d/%Y %H:%M:%S",
        handlers=[logging.StreamHandler(sys.stdout)],
    )
    logger.setLevel(logging.INFO if is_main_process(training_args.local_rank) else logging.WARN)

    # Log on each process the small summary:
    logger.warning(
        f"Process rank: {training_args.local_rank}, device: {training_args.device}, n_gpu: {training_args.n_gpu}"
        + f"distributed training: {bool(training_args.local_rank != -1)}, 16-bits training: {training_args.fp16}"
    )
    # Set the verbosity to info of the Transformers logger (on main process only):
    if is_main_process(training_args.local_rank):
        transformers.utils.logging.set_verbosity_info()
    logger.info(f"Training/evaluation parameters {training_args}")

    # Set seed before initializing model.
    set_seed(training_args.seed)

    # Get the datasets: you can either provide your own CSV/JSON training and evaluation files (see below)
    # or just provide the name of one of the public datasets available on the hub at https://huggingface.co/datasets/
    # (the dataset will be downloaded automatically from the datasets Hub).
    #
    # For JSON files, this script will use the `question` column for the input question and `table` column for the corresponding table.
    #
    # In distributed training, the load_dataset function guarantee that only one local process can concurrently
    # download the dataset.
    if data_args.dataset_name is not None:
        # Downloading and loading a dataset from the hub.
        datasets = load_dataset(data_args.dataset_name, data_args.dataset_config_name, cache_dir=model_args.cache_dir)
    else:
        data_files = {}
        if data_args.train_file is not None:
            data_files["train"] = data_args.train_file
            extension = data_args.train_file.split(".")[-1]
        if data_args.validation_file is not None:
            data_files["validation"] = data_args.validation_file
            extension = data_args.validation_file.split(".")[-1]
        if data_args.test_file is not None:
            data_files["test"] = data_args.test_file
            extension = data_args.test_file.split(".")[-1]
        datasets = load_dataset(extension, data_files=data_files, cache_dir=model_args.cache_dir)

    # See more about loading any type of standard or custom dataset (from files, python dict, pandas DataFrame, etc) at
    # https://huggingface.co/docs/datasets/loading_datasets.html.

    # Load pretrained model and tokenizer
    #
    # Distributed training:
    # The .from_pretrained methods guarantee that only one local process can concurrently
    # download model & vocab.

    config = AutoConfig.from_pretrained(
        model_args.config_name if model_args.config_name else model_args.model_name_or_path,
        cache_dir=model_args.cache_dir,
        revision=model_args.model_revision,
        use_auth_token=True if model_args.use_auth_token else None,
    )

    # IMPORTANT: the initial BART model's decoding is penalized by no_repeat_ngram_size, and thus
    # we should disable it here to avoid problematic generation
    config.no_repeat_ngram_size = 0
    config.max_length = 1024
    config.early_stopping = False

    # load tapex tokenizer
    tokenizer = TapexTokenizer.from_pretrained(
        model_args.tokenizer_name if model_args.tokenizer_name else model_args.model_name_or_path,
        cache_dir=model_args.cache_dir,
        use_fast=model_args.use_fast_tokenizer,
        revision=model_args.model_revision,
        use_auth_token=True if model_args.use_auth_token else None,
        add_prefix_space=True,
    )

    # load Bart based Tapex model (default tapex-large)
    model = BartForConditionalGeneration.from_pretrained(
        model_args.model_name_or_path,
        from_tf=bool(".ckpt" in model_args.model_name_or_path),
        config=config,
        cache_dir=model_args.cache_dir,
        revision=model_args.model_revision,
        use_auth_token=True if model_args.use_auth_token else None,
    )

    if model.config.decoder_start_token_id is None:
        raise ValueError("Make sure that `config.decoder_start_token_id` is correctly defined")

    # Preprocessing the datasets.
    # We need to tokenize inputs and targets.
    if training_args.do_train:
        column_names = datasets["train"].column_names
    elif training_args.do_eval:
        column_names = datasets["validation"].column_names
    elif training_args.do_predict:
        column_names = datasets["test"].column_names
    else:
        logger.info("There is nothing to do. Please pass `do_train`, `do_eval` and/or `do_predict`.")
        return

    # Temporarily set max_target_length for training.
    max_target_length = data_args.max_target_length
    padding = "max_length" if data_args.pad_to_max_length else False

    if training_args.label_smoothing_factor > 0 and not hasattr(model, "prepare_decoder_input_ids_from_labels"):
        logger.warning(
            "label_smoothing is enabled but the `prepare_decoder_input_ids_from_labels` method is not defined for"
            f"`{model.__class__.__name__}`. This will lead to loss being calculated twice and will take up more memory"
        )
<<<<<<< HEAD

=======
>>>>>>> 293aa20b
    if data_args.dataset_name == 'wikisql':
        preprocess_tableqa_function = partial(preprocess_tableqa_function_wikisql, model_args=model_args, data_args=data_args,is_training=False)
        
    elif data_args.dataset_name == 'wikitablequestions':
        preprocess_tableqa_function = partial(preprocess_tableqa_function_wtq, model_args=model_args, data_args=data_args,is_training=False)
    else:
        raise ValueError("Only wikisql and wikitablequestions are supported")

    preprocess_tableqa_function_training = partial(preprocess_tableqa_function, is_training=True)


    if training_args.do_train:
        if "train" not in datasets:
            raise ValueError("--do_train requires a train dataset")
        train_dataset = datasets["train"]
        if data_args.max_train_samples is not None:
            train_dataset = train_dataset.select(range(data_args.max_train_samples))
        train_dataset = train_dataset.map(
            preprocess_tableqa_function_training,
            batched=True,
            num_proc=data_args.preprocessing_num_workers,
            remove_columns=column_names,
            load_from_cache_file=not data_args.overwrite_cache,
        )

    if training_args.do_eval:
        max_target_length = data_args.val_max_target_length
        if "validation" not in datasets:
            raise ValueError("--do_eval requires a validation dataset")
        eval_dataset = datasets["validation"]
        if data_args.max_eval_samples is not None:
            eval_dataset = eval_dataset.select(range(data_args.max_eval_samples))
        eval_dataset = eval_dataset.map(
            preprocess_tableqa_function,
            batched=True,
            num_proc=data_args.preprocessing_num_workers,
            remove_columns=column_names,
            load_from_cache_file=not data_args.overwrite_cache,
        )

    if training_args.do_predict:
        max_target_length = data_args.val_max_target_length
        if "test" not in datasets:
            raise ValueError("--do_predict requires a test dataset")
        predict_dataset = datasets["test"]
        if data_args.max_predict_samples is not None:
            predict_dataset = predict_dataset.select(range(data_args.max_predict_samples))
        predict_dataset = predict_dataset.map(
            preprocessor.preprocess_tableqa_function_wtq,
            batched=True,
            num_proc=data_args.preprocessing_num_workers,
            remove_columns=column_names,
            load_from_cache_file=not data_args.overwrite_cache,
        )

    # Data collator
    label_pad_token_id = -100 if data_args.ignore_pad_token_for_loss else tokenizer.pad_token_id
    data_collator = DataCollatorForSeq2Seq(
        tokenizer,
        model=model,
        label_pad_token_id=label_pad_token_id,
        pad_to_multiple_of=8 if training_args.fp16 else None,
    )

    def postprocess_text(preds, labels):
        preds = [pred.strip() for pred in preds]
        labels = [label.strip() for label in labels]

        return preds, labels

    def compute_metrics(eval_preds):
        preds, labels = eval_preds
        if isinstance(preds, tuple):
            preds = preds[0]
        decoded_preds = tokenizer.batch_decode(preds, skip_special_tokens=True)
        if data_args.ignore_pad_token_for_loss:
            # Replace -100 in the labels as we can't decode them.
            labels = np.where(labels != -100, labels, tokenizer.pad_token_id)
        decoded_labels = tokenizer.batch_decode(labels, skip_special_tokens=True)

        # Some simple post-processing
        decoded_preds, decoded_labels = postprocess_text(decoded_preds, decoded_labels)

        delimiter = ", "

        # define example evaluation
        def evaluate_example(predict_str: str, ground_str: str):
            predict_spans = predict_str.split(delimiter)
            ground_spans = ground_str.split(delimiter)
            predict_values = defaultdict(lambda: 0)
            ground_values = defaultdict(lambda: 0)
            for span in predict_spans:
                try:
                    predict_values[float(span)] += 1
                except ValueError:
                    predict_values[span.strip()] += 1
            for span in ground_spans:
                try:
                    ground_values[float(span)] += 1
                except ValueError:
                    ground_values[span.strip()] += 1
            _is_correct = predict_values == ground_values
            return _is_correct

        def get_denotation_accuracy(predictions: List[str], references: List[str]):
            assert len(predictions) == len(references)
            correct_num = 0
            for predict_str, ground_str in zip(predictions, references):
                is_correct = evaluate_example(predict_str.lower(), ground_str.lower())
                if is_correct:
                    correct_num += 1
            return correct_num / len(predictions)

        accuracy = get_denotation_accuracy(decoded_preds, decoded_labels)
        result = {"denotation_accuracy": accuracy}

        return result

    # Initialize our Trainer
    trainer = Seq2SeqTrainer(
        model=model,
        args=training_args,
        train_dataset=train_dataset if training_args.do_train else None,
        eval_dataset=eval_dataset if training_args.do_eval else None,
        tokenizer=tokenizer,
        data_collator=data_collator,
        compute_metrics=compute_metrics if training_args.predict_with_generate else None,
    )

    if training_args.do_train:
        checkpoint = None
        if training_args.resume_from_checkpoint is not None:
            checkpoint = training_args.resume_from_checkpoint
        elif last_checkpoint is not None:
            checkpoint = last_checkpoint
        train_result = trainer.train(resume_from_checkpoint=checkpoint)
        trainer.save_model()  # Saves the tokenizer too for easy upload

        metrics = train_result.metrics
        max_train_samples = (
            data_args.max_train_samples if data_args.max_train_samples is not None else len(train_dataset)
        )
        metrics["train_samples"] = min(max_train_samples, len(train_dataset))

        trainer.log_metrics("train", metrics)
        trainer.save_metrics("train", metrics)
        trainer.save_state()

    # Evaluation
    results = {}
    if training_args.do_eval:
        logger.info("*** Evaluate ***")

        metrics = trainer.evaluate(
            max_length=data_args.val_max_target_length, num_beams=data_args.num_beams, metric_key_prefix="eval"
        )
        max_eval_samples = data_args.max_eval_samples if data_args.max_eval_samples is not None else len(eval_dataset)
        metrics["eval_samples"] = min(max_eval_samples, len(eval_dataset))

        trainer.log_metrics("eval", metrics)
        trainer.save_metrics("eval", metrics)

    if training_args.do_predict:
        logger.info("*** Predict ***")

        predict_results = trainer.predict(
            predict_dataset,
            metric_key_prefix="predict",
            max_length=data_args.val_max_target_length,
            num_beams=data_args.num_beams,
        )
        metrics = predict_results.metrics
        max_predict_samples = (
            data_args.max_predict_samples if data_args.max_predict_samples is not None else len(predict_dataset)
        )
        metrics["predict_samples"] = min(max_predict_samples, len(predict_dataset))

        trainer.log_metrics("predict", metrics)
        trainer.save_metrics("predict", metrics)

        if trainer.is_world_process_zero():
            if training_args.predict_with_generate:
                predictions = tokenizer.batch_decode(
                    predict_results.predictions, skip_special_tokens=True, clean_up_tokenization_spaces=True
                )
                predictions = [pred.strip() for pred in predictions]
                output_prediction_file = os.path.join(training_args.output_dir, "tapex_predictions.txt")
                with open(output_prediction_file, "w") as writer:
                    writer.write("\n".join(predictions))

    return results


def _mp_fn(index):
    # For xla_spawn (TPUs)
    main()


if __name__ == "__main__":
    main()<|MERGE_RESOLUTION|>--- conflicted
+++ resolved
@@ -383,10 +383,7 @@
             "label_smoothing is enabled but the `prepare_decoder_input_ids_from_labels` method is not defined for"
             f"`{model.__class__.__name__}`. This will lead to loss being calculated twice and will take up more memory"
         )
-<<<<<<< HEAD
-
-=======
->>>>>>> 293aa20b
+
     if data_args.dataset_name == 'wikisql':
         preprocess_tableqa_function = partial(preprocess_tableqa_function_wikisql, model_args=model_args, data_args=data_args,is_training=False)
         
@@ -583,7 +580,6 @@
 def _mp_fn(index):
     # For xla_spawn (TPUs)
     main()
-
-
+    
 if __name__ == "__main__":
     main()