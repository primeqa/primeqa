import logging
from typing import Union

from primeqa.components.reader.extractive import ExtractiveReader

from grpc import ServicerContext, StatusCode

from primeqa.services.exceptions import Error, ErrorMessages
from primeqa.services.configurations import Settings
from primeqa.services.grpc_server.utils import (
    parse_parameter_value,
    generate_parameters,
)
from primeqa.services.parameters import get_parameter_type
from primeqa.services.factories import (
    READERS_REGISTRY,
    ReaderFactory,
)
from primeqa.services.grpc_server.grpc_generated.reader_pb2_grpc import (
    ReadingServiceServicer,
)
from primeqa.services.grpc_server.grpc_generated.reader_pb2 import (
    GetReadersRequest,
    GetReadersResponse,
    Reader,
    GetAnswersRequest,
    Answer,
    AnswersForContext,
    AnswersForQuery,
    GetAnswersResponse,
)


class ReaderService(ReadingServiceServicer):
    def __init__(self, config: Settings, logger: Union[logging.Logger, None] = None):
        if logger is None:
            self._logger = logging.getLogger(self.__class__.__name__)
        else:
            self._logger = logger
        self._config = config
        self.loaded_readers = {}
        self._logger.info("%s is successfully initialized.", self.__class__.__name__)

    def GetReaders(
        self, request: GetReadersRequest, context: ServicerContext
    ) -> GetReadersResponse:
        """_summary_

        Args:
            request (GetReadersRequest):
            context (ServicerContext): gRPC context information for method call

        Returns:
            GetReadersResponse: List of available readers
        """
        try:
            return GetReadersResponse(
                readers=[
                    Reader(reader_id=reader_id, parameters=generate_parameters(reader))
                    for reader_id, reader in READERS_REGISTRY.items()
                ]
            )
        except Error as err:
            context.set_code(StatusCode.INTERNAL)
            context.set_details(err.args[0])
            return GetAnswersResponse()

    def GetAnswers(
        self, request: GetAnswersRequest, context: ServicerContext
    ) -> GetAnswersResponse:
        """
        :param GetAnswersRequest request:
        :param ServicerContext context: gRPC context information for method call
        :return: Found answers
        :rtype: GetAnswersResponse
        """
        # Step 1: If contexts are provided, number of contexts need to match number of queries
        if request.contexts and len(request.queries) != len(request.contexts):
            context.set_code(StatusCode.INVALID_ARGUMENT)
            context.set_details(
                ErrorMessages.MISSING_CONTEXT.value.format(
                    len(request.contexts), len(request.queries)
                )
            )
            return GetAnswersResponse()

        # Step 2: Verify requested reader
        try:
            reader = READERS_REGISTRY[request.reader.reader_id]
        except KeyError:
            context.set_code(StatusCode.INVALID_ARGUMENT)
            context.set_details(
                ErrorMessages.INVALID_READER.value.format(
                    request.reader.reader_id, ", ".join(READERS_REGISTRY.keys())
                )
            )
            return GetAnswersResponse()

        # Step 3: Load default reader keyword arguments
        reader_kwargs = {
            k: v.default for k, v in reader.__dataclass_fields__.items() if v.init
        }

        # Step 4: If parameters are provided in request then update keyword arguments used to instantiate reader instance
        if request.reader.parameters:
            for parameter in request.reader.parameters:
                if parameter.parameter_id not in reader_kwargs:
                    context.set_code(StatusCode.INVALID_ARGUMENT)
                    context.set_details(
                        ErrorMessages.INVALID_PARAMETER.value.format(
                            "reader", parameter.parameter_id
                        )
                    )
                    return GetAnswersResponse()

                reader_kwargs[parameter.parameter_id] = parse_parameter_value(
                    parameter,
                    get_parameter_type(
                        component=reader, parameter_id=parameter.parameter_id
                    ),
                )

        try:
            instance = ReaderFactory.get(reader, reader_kwargs)
        except (ValueError, TypeError) as err:
            context.set_code(StatusCode.INVALID_ARGUMENT)
            context.set_details(err.args[0])
            return GetAnswersResponse()

        # Step 5: Run apply method
        instance_fields = [
            k
            for k, v in instance.__class__.__dataclass_fields__.items()
            if not "exclude_from_hash" in v.metadata
            or not v.metadata["exclude_from_hash"]
        ]
        answers_response = GetAnswersResponse()
        try:
            for idx, query in enumerate(request.queries):
                # Step 5.a: Run "apply" per query
                self._logger.info(
                    "Applying '%s' reader with parameters = %s for query = '%s' and contexts = %s",
                    instance.__class__.__name__,
                    {
                        k: getattr(instance, k) if k in instance_fields else v
                        for k, v in reader_kwargs.items()
                    },
                    query,
                    request.contexts[idx].texts,
                )
                try:
<<<<<<< HEAD
                    if isinstance(instance, ExtractiveReader):
                        predictions = instance.predict(
                            questions=[query] * len(request.contexts[idx].texts),
                            contexts=[[text] for text in request.contexts[idx].texts],
                            **reader_kwargs,
                        )
                        self._logger.info(
                            "Applying '%s' reader for query = '%s' returns predictions = %s",
                            instance.__class__.__name__,
                            query,
                            predictions,
                        )
=======
                    predictions = instance.predict(
                        questions=[query] * len(request.contexts[idx].texts),
                        contexts=[[text] for text in request.contexts[idx].texts],
                        example_ids=[
                            str(example_id)
                            for example_id in range(
                                1, len(request.contexts[idx].texts) + 1
                            )
                        ],
                        **reader_kwargs,
                    )
                    self._logger.info(
                        "Applying '%s' reader for query = '%s' returns predictions = %s",
                        instance.__class__.__name__,
                        query,
                        predictions,
                    )
>>>>>>> 0d75bd96

                        # Step 5.b: Add answers for current query into response object
                        answers_response.query_answers.append(
                            AnswersForQuery(
                                context_answers=[
                                    AnswersForContext(
                                        answers=[
                                            Answer(
                                                text=prediction["span_answer_text"],
                                                confidence_score=prediction[
                                                    "confidence_score"
                                                ],
                                                context_index=int(
                                                    prediction["example_id"]
                                                ),
                                                start_char_offset=prediction[
                                                    "span_answer"
                                                ]["start_position"],
                                                end_char_offset=prediction[
                                                    "span_answer"
                                                ]["end_position"],
                                            )
                                            for prediction in predictions_for_context
                                        ]
                                    )
                                    for predictions_for_context in predictions.values()
                                ]
                            )
                        )
                    else:
                        # This is a generative reader
                        predictions = instance.predict(
                            questions=[query],
                            contexts=[request.contexts[idx].texts],
                            **reader_kwargs,
                        )
                        self._logger.info(
                            "Applying '%s' reader for query = '%s' returns predictions = %s",
                            instance.__class__.__name__,
                            query,
                            predictions,
                        )
                        # Step 5.b: Add answers for current query into response object
                        answers_response.query_answers.append(
                            AnswersForQuery(
                                context_answers=[
                                    AnswersForContext(
                                        answers=[
                                            Answer(
                                                text=prediction["span_answer_text"],
                                                confidence_score=prediction[
                                                    "confidence_score"
                                                ],
                                            )
                                            for prediction in predictions_for_context
                                        ]
                                    )
                                    for predictions_for_context in predictions.values()
                                ]
                            )
                        )
                except AssertionError:
                    context.set_code(StatusCode.INTERNAL)
                    context.set_details(ErrorMessages.INVALID_READER_INPUT.value)
                    return GetAnswersResponse()

                except TypeError:
                    context.set_code(StatusCode.INTERNAL)
                    context.set_details(
                        ErrorMessages.FAILED_TO_INITIALIZE.value.format(
                            f"{request.reader.reader_id} reader"
                        )
                    )
                    return GetAnswersResponse()

        except IndexError:
            context.set_code(StatusCode.INVALID_ARGUMENT)
            context.set_details(
                ErrorMessages.MISSING_CONTEXT.value.format(
                    len(request.contexts), len(request.queries)
                )
            )
            return GetAnswersResponse()

        # Step 6: Return
        return answers_response<|MERGE_RESOLUTION|>--- conflicted
+++ resolved
@@ -149,20 +149,6 @@
                     request.contexts[idx].texts,
                 )
                 try:
-<<<<<<< HEAD
-                    if isinstance(instance, ExtractiveReader):
-                        predictions = instance.predict(
-                            questions=[query] * len(request.contexts[idx].texts),
-                            contexts=[[text] for text in request.contexts[idx].texts],
-                            **reader_kwargs,
-                        )
-                        self._logger.info(
-                            "Applying '%s' reader for query = '%s' returns predictions = %s",
-                            instance.__class__.__name__,
-                            query,
-                            predictions,
-                        )
-=======
                     predictions = instance.predict(
                         questions=[query] * len(request.contexts[idx].texts),
                         contexts=[[text] for text in request.contexts[idx].texts],
@@ -180,7 +166,6 @@
                         query,
                         predictions,
                     )
->>>>>>> 0d75bd96
 
                         # Step 5.b: Add answers for current query into response object
                         answers_response.query_answers.append(
