from typing import List
from dataclasses import dataclass, field
import json

from datasets import Dataset
from transformers import AutoConfig, AutoTokenizer, Seq2SeqTrainingArguments

from primeqa.components.base import Reader as BaseReader
from primeqa.mrc.models.heads.generative import FID_HEAD
from primeqa.mrc.models.fid_task_model import FiDModelForDownstreamTasks
from primeqa.mrc.processors.preprocessors.eli5_fid import ELI5FiDPreprocessor
from primeqa.mrc.data_models.data_collator import FiDDataCollator
from primeqa.mrc.processors.postprocessors.eli5_fid import ELI5FiDPostProcessor
from primeqa.mrc.trainers.seq2seq_mrc import MRCSeq2SeqTrainer


@dataclass
class GenerativeReader(BaseReader):
    """_summary_

    Args:

    Important:
    1. Each field has metadata property which can carry additional information for other downstream usages.
    2. Two special keys (api_support and exclude_from_hash) are defined in "metadata" property.
        a. api_support (bool, optional): If set to True, that parameter is exposed via service layer. Defaults to False.
        b. exclude_from_hash (bool,optional): If set to True, that parameter is not considered while building the hash representation for the object. Defaults to False.

    Returns:
        _type_: _description_
    """

    def __post_init__(self):
        # Placeholder variables
        self._preprocessor = None
        self._trainer = None

    def __hash__(self) -> int:
        # Step 1: Identify all fields to be included in the hash
        hashable_fields = [
            k
            for k, v in self.__class__.__dataclass_fields__.items()
            if not "exclude_from_hash" in v.metadata
            or not v.metadata["exclude_from_hash"]
        ]

        # Step 2: Run
        return hash(
            f"{self.__class__.__name__}::{json.dumps({k: v for k, v in vars(self).items() if k in hashable_fields }, sort_keys=True)}"
        )

    def load(self, *args, **kwargs):
        pass

    def train(self, *args, **kwargs):
        pass

    def eval(self, *args, **kwargs):
        pass

    def predict(
        self,
        questions: List[str],
        contexts: List[List[str]],
        *args,
        example_ids: List[str] = None,
        **kwargs,
    ):
        pass
    
    def eval(self, *args, **kwargs):
        pass
    
    def train(self, *args, **kwargs):
        pass


@dataclass
class GenerativeFiDReader(GenerativeReader):

    model: str = field(
        default="PrimeQA/eli5-fid-bart-large-with-colbert-passages",
        metadata={"name": "Model"},
    )
    max_seq_len: int = field(
        default=256,
        metadata={
            "name": "Maximum sequence length",
            "description": "Maximum length of question and context inputs to the model (in word pieces/bpes)",
            "range": [32, 512, 8],
        },
    )
    max_answer_length: int = field(
        default=256, metadata={"name": "Maximum answer length", "range": [2, 2000, 2]}
    )
    generation_max_length: int = field(
        default=256, metadata={"name": "Maximum answer length", "range": [2, 2000, 2]}
    )
    generation_num_beams: int = field(
        default=1,
        metadata={"name": "The number of beams for generation", "range": [1, 5, 1]},
    )
    num_contexts: int = field(
        default=3,
        metadata={"name": "The number of passages in the input", "range": [1, 10, 1]},
    )

    def __post_init__(self):
        # Placeholder variables
        self._preprocessor = None
        self._trainer = None

    def __hash__(self) -> int:
        # Step 1: Identify all fields to be included in the hash
        hashable_fields = [
            k
            for k, v in self.__class__.__dataclass_fields__.items()
            if not "exclude_from_hash" in v.metadata
            or not v.metadata["exclude_from_hash"]
        ]

        # Step 2: Run
        return hash(
            f"{self.__class__.__name__}::{json.dumps({k: v for k, v in vars(self).items() if k in hashable_fields }, sort_keys=True)}"
        )

    def load(self, *args, **kwargs):
        task_heads = FID_HEAD
        # Load configuration for model
        config = AutoConfig.from_pretrained(self.model)

        # Initialize tokenizer
        tokenizer = AutoTokenizer.from_pretrained(
            self.model,
            config=config,
        )

        config.sep_token_id = tokenizer.convert_tokens_to_ids(tokenizer.sep_token)
        model = FiDModelForDownstreamTasks.from_config(
            config,
            self.model,
            task_heads=task_heads,
        )
        model.set_task_head(next(iter(task_heads)))

        # Initialize preprocessor
        self._preprocessor = ELI5FiDPreprocessor(
            stride=0,
            max_seq_len=self.max_seq_len,
            tokenizer=tokenizer,
            max_contexts=self.num_contexts,
            max_answer_len=self.generation_max_length,
        )

        data_collator = FiDDataCollator(tokenizer)

        # Initialize post processor
        postprocessor = ELI5FiDPostProcessor(
            k=0,
            max_answer_length=self.max_answer_length,
            scorer_type=None,
            single_context_multiple_passages=self._preprocessor._single_context_multiple_passages,
            tokenizer=tokenizer,
        )

        training_args = Seq2SeqTrainingArguments(
            do_eval=True,
            output_dir="tmp_trainer",
            per_device_eval_batch_size=1,
            predict_with_generate=True,
            generation_max_length=self.max_answer_length,
            generation_num_beams=self.generation_num_beams,
        )

        self._trainer = MRCSeq2SeqTrainer(
            model=model,
            args=training_args,
            tokenizer=tokenizer,
            data_collator=data_collator,
            post_process_function=postprocessor.process,
        )

    def train(self, *args, **kwargs):
        pass

    def eval(self, *args, **kwargs):
        pass

    def predict(
        self,
        questions: List[str],
        contexts: List[List[str]],
        *args,
        example_ids: List[str] = None,
        **kwargs,
    ):
        processed_context = []
        for single_context in contexts:
            processed_context.append([{"text": t} for t in single_context])
        predict_examples = Dataset.from_dict(
            dict(
                input=questions,
                passages=processed_context,
                id=[str(idx) for idx in range(len(questions))],
            )
        )

        predict_examples, predict_dataset = self._preprocessor.process_eval(
            predict_examples
        )

        # Run predict
        predictions = {}
        predictions = {}
        for raw_prediction in self._trainer.predict(
            predict_dataset=predict_dataset, predict_examples=predict_examples
        ):
            processed_prediction = {}
            processed_prediction["example_id"] = raw_prediction["id"]
            processed_prediction["span_answer_text"] = raw_prediction["prediction_text"]
            processed_prediction["confidence_score"] = 1
            predictions[raw_prediction["id"]] = [processed_prediction]

<<<<<<< HEAD
        return predictions
    def eval(self, *args, **kwargs):
        pass
    
    def train(self, *args, **kwargs):
        pass

    def __hash__(self) -> int:
        # Step 1: Identify all fields to be included in the hash
        hashable_fields = [
            k
            for k, v in self.__class__.__dataclass_fields__.items()
            if not "exclude_from_hash" in v.metadata
            or not v.metadata["exclude_from_hash"]
        ]

        # Step 2: Run
        return hash(
            f"{self.__class__.__name__}::{json.dumps({k: v for k, v in vars(self).items() if k in hashable_fields }, sort_keys=True)}"
        )
=======
        return predictions
>>>>>>> 901a5385
<|MERGE_RESOLUTION|>--- conflicted
+++ resolved
@@ -221,27 +221,4 @@
             processed_prediction["confidence_score"] = 1
             predictions[raw_prediction["id"]] = [processed_prediction]
 
-<<<<<<< HEAD
-        return predictions
-    def eval(self, *args, **kwargs):
-        pass
-    
-    def train(self, *args, **kwargs):
-        pass
-
-    def __hash__(self) -> int:
-        # Step 1: Identify all fields to be included in the hash
-        hashable_fields = [
-            k
-            for k, v in self.__class__.__dataclass_fields__.items()
-            if not "exclude_from_hash" in v.metadata
-            or not v.metadata["exclude_from_hash"]
-        ]
-
-        # Step 2: Run
-        return hash(
-            f"{self.__class__.__name__}::{json.dumps({k: v for k, v in vars(self).items() if k in hashable_fields }, sort_keys=True)}"
-        )
-=======
-        return predictions
->>>>>>> 901a5385
+        return predictions