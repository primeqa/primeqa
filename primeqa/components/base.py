--- conflicted
+++ resolved
@@ -62,6 +62,7 @@
 class Retriever(Component):
     index_root: str = field(
         default=None,
+        default=None,
         metadata={
             "name": "Index root",
             "description": "Path to root directory where index is stored",
@@ -69,11 +70,13 @@
     )
     index_name: str = field(
         default=None,
+        default=None,
         metadata={
             "name": "Index name",
         },
     )
     collection: str = field(
+        default=None,
         default=None,
         metadata={
             "name": "The corpus file split in paragraphs",
@@ -114,22 +117,14 @@
 @dataclass(init=False, repr=False, eq=False)
 class Indexer:
     index_root: str = field(
-<<<<<<< HEAD
         default="index_root",
-=======
-        default=None,
->>>>>>> b96dabb1
         metadata={
             "name": "Index root",
             "description": "Path to root directory where index to be stored",
         },
     )
     index_name: str = field(
-<<<<<<< HEAD
         default="index_name",
-=======
-        default=None,
->>>>>>> b96dabb1
         metadata={
             "name": "Index name",
             "description": "name of the index where embeddings are to be stored",
