--- conflicted
+++ resolved
@@ -49,12 +49,9 @@
     "pytest-cov~=3.0.0": ["tests"],
     "pytest-mock~=3.7.0": ["tests"],
     "pytest-rerunfailures~=10.2": ["tests"],
-<<<<<<< HEAD
     "scikit-learn~=1.0.2": ["install"],
-=======
     "signals~=0.0.2": ["install"],
     "spacy~=3.2.2": ["install"],
->>>>>>> c069e3bb
     "sphinx~=4.4.0": ["docs"],
     "torch~=1.11.0": ["install"],
     "tox~=3.24.5": ["tests"],
