--- conflicted
+++ resolved
@@ -60,7 +60,7 @@
         },
     )
     model_type: str = field(
-        default=None,
+        default="xlm-roberta",
         metadata={
             "name": "Model Type",
             "description": "Model Family name",
@@ -114,10 +114,7 @@
             centroid_score_threshold=self.centroid_score_threshold,
             ndocs=self.ndocs,
         )
-<<<<<<< HEAD
         print("self._config",self._config)
-=======
->>>>>>> da15f9d4
         # Placeholder variables
         self._searcher = None
         self._searcher = Searcher(
