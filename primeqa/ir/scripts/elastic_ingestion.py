--- conflicted
+++ resolved
@@ -3,7 +3,7 @@
 
 from tqdm import tqdm
 import numpy as np
-from typing import List, Union, Any
+from typing import List, Union, Tuple, Any
 from elasticsearch import Elasticsearch
 from elasticsearch.helpers import bulk
 import logging
@@ -28,7 +28,7 @@
     parser = ArgumentParser(description="Script to create/use ElasticSearch indices")
     parser.add_argument('--input_passages', '-p', nargs="+", default=None)
     parser.add_argument('--input_queries', '-q', default=None)
-    
+
     parser.add_argument('--db_engine', '-e', default='es-dense',
                         choices=['es-dense', 'es-elser', 'es-bm25', 'es-hybrid'], required=False)
     parser.add_argument('--output_file', '-o', default=None, help="The output rank file.")
@@ -77,19 +77,12 @@
                                                                  "ids in the file will be added.")
     parser.add_argument("--product_name", default=None, help="If set, this product name will be used "
                                                              "for all documents")
-<<<<<<< HEAD
     parser.add_argument("--server", default="CONVAI", choices=['SAP', 'CONVAI', 'SAP_TEST', 'AILANG'],
                         help="The server to connect to.")
-    parser.add_argument("--lang", default="en", choices=languages)
+    parser.add_argument("--lang", "--language_code", default="en", choices=languages)
     parser.add_argument("--host", default=None, help="Gives the IP for the ES server; can be used to "
                                                      "override the defaults based on --server")
 
-=======
-    parser.add_argument("--server", default="SAP", choices=['SAP', 'CONVAI', 'SAP_TEST', 'AILANG'],
-                        help="The server to connect to.")
-    parser.add_argument("--language_code", type=str, default='en',
-                        help="The language code for the data")
->>>>>>> 62d3ee8e
 
     return parser
 
@@ -151,11 +144,8 @@
                 if ind == 0:
                     text = text[ind + len(title):]
 
-<<<<<<< HEAD
-=======
             if not nlp:
-                nlp = pyizumo.load(language_code, parsers=['token', 'sentence'])
->>>>>>> 62d3ee8e
+                nlp = pyizumo.load("en", parsers=['token', 'sentence'])
             parsed_text = nlp(text)
 
             tsizes = []
@@ -317,8 +307,7 @@
                  tokenizer=None,
                  doc_url=None,
                  uniform_product_name=None,
-                 data_type="sap",
-                 language_code='en'
+                 data_type="sap"
                  ):
     """
     Convert a given document or passage (from 'output.json') to a dictionary, splitting the text as necessary.
@@ -335,7 +324,6 @@
     """
     global product_counts
     pieces = []
-<<<<<<< HEAD
     # Refactoring: extracted url processing to a separate function
     full_url, fields = process_url(doc_url, data_type)
 
@@ -344,26 +332,6 @@
 
     # Refactoring: extracted product_counts updating to a separate function
     update_product_counts(product_counts, productId)
-=======
-    if data_type == "sap":
-        fields = doc_url.split("/")
-        if uniform_product_name:
-            productId = uniform_product_name
-        else:
-            productId = "" if len(fields)==0 else fields[-3] if (len(fields)>3 and fields[-3] != '#') else 'SAP_BUSINESS_ONE'
-    else:
-        productId = ""
-        fields = ["", "", "", "", "", ""]
-        doc_url = ""
-
-    if not text.startswith(title):
-        expanded_text = f"{title}\n{text}"
-    else:
-        expanded_text = text
-
-    if productId.startswith("SAP_SUCCESSFACTORS"):
-        productId = "SAP_SUCCESSFACTORS"
->>>>>>> 62d3ee8e
     itm = {
         'productId': productId,
         'deliverableLoio': ("" if doc_url == "" else fields[-2]),
@@ -379,12 +347,8 @@
     if remove_url:
         # The normalization below deals with some issue in the re library - it would get stuck
         # if the URL has some strange chars, like `\xa0`.
-        text = re.sub(url, 'URL', text)# unicodedata.normalize("NFKD", text))
-    # else:
-    #     text = unicodedata.normalize("NFKD", text)
-    
-    # title = unicodedata.normalize("NFKD", title)
-
+        text = re.sub(url, 'URL', unicodedata.normalize("NFKD", text))
+    expanded_text = f"{title}\n{text}"
     if tokenizer is not None:
         merged_length = get_tokenized_length(tokenizer=tokenizer, text=expanded_text)
         if merged_length <= max_doc_size:
@@ -393,7 +357,7 @@
         else:
             maxl = max_doc_size  # - title_len
             psgs, inds = split_text(text=text, max_length=maxl, title=title,
-                                    stride=stride, tokenizer=tokenizer, language_code=language_code)
+                                    stride=stride, tokenizer=tokenizer)
             for pi, (p, index) in enumerate(zip(psgs, inds)):
                 itm.update({
                     'id': f"{id}-{index[0]}-{index[1]}",
@@ -477,7 +441,6 @@
                         passages.append(itm)
                     else:
                         passages.extend(
-<<<<<<< HEAD
                             process_text(id=row['id'],
                                          title=remove_stopwords(fix_title(row['title']), lang,
                                                                 remv_stopwords) if 'title' in row else '',
@@ -490,20 +453,6 @@
                                          uniform_product_name=None,
                                          data_type=data_type
                                          ))
-=======
-                        process_text(id=row['id'],
-                            title=remove_stopwords(fix_title(row['title']), remv_stopwords) if 'title' in row else '',
-                            text=remove_stopwords(row['text'], remv_stopwords),
-                            max_doc_size=max_doc_size,
-                            stride=stride,
-                            remove_url=remove_url,
-                            tokenizer=tokenizer,
-                            doc_url=url,
-                            uniform_product_name=None,
-                            data_type=data_type,
-                            language_code=args.language_code
-                            ))
->>>>>>> 62d3ee8e
             elif input_file.endswith('.json') or input_file.endswith(".jsonl"):
                 # This should be the SAP or BEIR json format
                 if input_file.endswith('.json'):
@@ -530,29 +479,20 @@
                     if di >= max_num_documents:
                         break
                     docid = doc[docidname]
-
+                    
                     if ".txt" in docid:
                         docid = docid.replace(".txt", "")
 
                     if docid_filter != [] and docid not in docid_filter:
                         continue
-<<<<<<< HEAD
                     url = doc['document_url'] if 'document_url' in doc else \
                         doc['url'] if 'url' in doc else ""
-=======
-                    url = doc['document_url'] if 'document_url' in doc else doc['url'] if 'url' in doc else ""
-
->>>>>>> 62d3ee8e
                     title = doc[titlename] if 'title' in doc else None
                     if title is None:
                         title = ""
                     if docname2url and docid in docname2url:
                         url = docname2url[docid]
                         title = docname2title[docid]
-
-                    # if len(docid_map) >0 and docid not in docid_map:
-                    #     # print (f"Skiping {docid} as duplicate")
-                    #     continue 
 
                     try:
                         if doc_based:
@@ -566,8 +506,7 @@
                                              tokenizer=tokenizer,
                                              doc_url=url,
                                              uniform_product_name=uniform_product_name,
-                                             data_type=data_type,
-                                             language_code=args.language_code
+                                             data_type=data_type
                                              ))
                         else:
                             for passage in doc['passages']:
@@ -581,8 +520,7 @@
                                                  tokenizer=tokenizer,
                                                  doc_url=url,
                                                  uniform_product_name=uniform_product_name,
-                                                 data_type=data_type,
-                                                 language_code=args.language_code
+                                                 data_type=data_type
                                                  ))
                     except Exception as e:
                         print(f"Error at line {di}: {e}")
@@ -679,16 +617,10 @@
             embs = self.model.encode(texts,
                                      show_progress_bar=False \
                                          if isinstance(texts, str) or \
-<<<<<<< HEAD
                                             max(len(texts), _batch_size) <= 1 \
-                                         else True
-                                     ).tolist()
-=======
-                                            max(len(texts), batch_size) <= 1 \
                                          else True,
                                      normalize_embeddings = True
-                                     )
->>>>>>> 62d3ee8e
+                                     ).tolist()
         else:
             raise NotImplemented
             # if batch_size < 0:
@@ -773,23 +705,14 @@
 
             if str(docid) in gt[qid]:  # Great, we found a match.
                 update_scores(ranks, aid, 1, sum, tmp_scores)
-<<<<<<< HEAD
-            if len(query['passages']) > 0:
-=======
             if len(query['passages']) == 0:
                 scr = 0.
             else:
->>>>>>> 62d3ee8e
                 scr = max(
                     [
                         scorer.score(passage, answer['text'])['rouge1'].fmeasure for passage in query['passages']
                     ]
                 )
-<<<<<<< HEAD
-            else:
-                scr = 0
-=======
->>>>>>> 62d3ee8e
             update_scores(ranks, aid, scr, max, tmp_pscores)
 
         for r in ranks:
@@ -819,11 +742,7 @@
             print(f"Please type 'yes' or 'no', not {r}!")
 
 
-<<<<<<< HEAD
-def create_update_index(client, index_name, settings, mappings, do_update):
-=======
-def create_update_index(index_name, do_update=False):
->>>>>>> 62d3ee8e
+def create_update_index(client, index_name, settings, mappings, do_update=False):
     if client.indices.exists(index=index_name):
         if not do_update:
             check_index_rebuild(index_name)
@@ -887,7 +806,7 @@
         'de': "_german_",
         'pt': "_portuguese_",
     }
-    
+
     settings = {
         "number_of_replicas": 0,
         "number_of_shards": 1,
@@ -1110,20 +1029,12 @@
     model = None
     if args.db_engine in ['es-dense', 'es-hybrid'] or args.max_doc_length is not None:
         import torch
-<<<<<<< HEAD
-
-        batch_size: int = 64
-        model = MyEmbeddingFunction(args.model_name)
-    else:
-        batch_size: int = 1
-=======
         batch_size = 64
 
         if args.db_engine == 'es-elser':
             model = MyEmbeddingFunction('all-MiniLM-L6-v2')
         else:
             model = MyEmbeddingFunction(args.model_name)
->>>>>>> 62d3ee8e
 
     print(f"Using the {args.server}")
     ELASTIC_PASSWORD = os.getenv("ELASTIC_PASSWORD")
@@ -1143,14 +1054,6 @@
         client = Elasticsearch(f"https://{args.host}:9200",
                                ssl_assert_fingerprint=(ES_SSL_FINGERPRINT),
                                api_key=ES_API_KEY,
-                               timeout=60
-                               )
-    elif args.server == "AILANG":
-        ES_SSL_FINGERPRINT = os.getenv("AILANG_SSL_FINGERPRINT")
-        ES_API_KEY = os.getenv("AILANG_API_KEY")
-        client = Elasticsearch("https://ai-lang-conv-es.sl.cloud9.ibm.com:9200",
-                               ssl_assert_fingerprint=(ES_SSL_FINGERPRINT),
-                               api_key=ES_API_KEY,
                                request_timeout=60
                                )
         try:
@@ -1163,7 +1066,8 @@
         ES_API_KEY = os.getenv("AILANG_API_KEY")
         client = Elasticsearch(f"https://{args.host}:9200",
                                ssl_assert_fingerprint=(ES_SSL_FINGERPRINT),
-                               api_key=ES_API_KEY
+                               api_key=ES_API_KEY,
+                               request_timeout=60
                                )
         try:
             res = client.info()
@@ -1175,11 +1079,8 @@
     #                        ca_certs="/home/raduf/sandbox2/primeqa/ES-8.8.1/elasticsearch-8.8.1/config/certs/http_ca.crt",
     #                        basic_auth=("elastic", ELASTIC_PASSWORD)
     #                        )
-    #init_settings()
-    init_settings_lang(args.language_code)
-
+    init_settings()
     stopwords = None
-    # client = None
     if do_ingest or do_update:
         max_documents = args.max_num_documents
 
@@ -1205,13 +1106,8 @@
 
         hidden_dim = -1
         passage_vectors = []
-<<<<<<< HEAD
-        if args.db_engine == "es-dense":
+        if args.db_engine in ['es-dense', 'es-hybrid']:
             passage_vectors = model.encode([passage['text'] for passage in input_passages], _batch_size=batch_size)
-=======
-        if args.db_engine in ['es-dense', 'es-hybrid']:
-            passage_vectors = model.encode([passage['text'] for passage in input_passages], batch_size=batch_size)
->>>>>>> 62d3ee8e
 
             hidden_dim = len(passage_vectors[0])
             if args.normalize_embs:
@@ -1219,33 +1115,22 @@
 
         logging.getLogger("elastic_transport.transport").setLevel(logging.WARNING)
 
-<<<<<<< HEAD
-        if args.db_engine in ["es-dense", 'es-bm25']:
+        if args.db_engine in ['es-dense', 'es-bm25', 'es-hybrid']:
             mappings = coga_mappings[args.lang]
-            if args.db_engine == 'es-dense':
-=======
-        if args.db_engine in ['es-dense', 'es-bm25', 'es-hybrid']:
-            mappings = coga_mappings
             if args.db_engine in ['es-dense', 'es-hybrid']:
->>>>>>> 62d3ee8e
                 mappings['properties']["vector"] = {
                     "type": "dense_vector", "dims": hidden_dim,
                     "similarity": "cosine", "index": "true"
                 }
-<<<<<<< HEAD
 
             create_update_index(client, index_name, settings=settings[args.lang],
                                 mappings=mappings,
                                 do_update=do_update)
-=======
-  
-            create_update_index(index_name, do_update)
->>>>>>> 62d3ee8e
             logging.getLogger("elastic_transport.transport").setLevel(logging.WARNING)
             bulk_batch = args.ingestion_batch_size
 
             num_passages = len(input_passages)
-            keys_to_index = ['title', 'id', 'url', 'productId',  # 'versionId',
+            keys_to_index = ['title', 'id', 'url', 'productId', #'versionId',
                              'filePath', 'deliverableLoio', 'text', 'app_name']
             t = tqdm(total=num_passages, desc="Ingesting dense documents: ", smoothing=0.05)
             print (input_passages[0].keys())
@@ -1293,22 +1178,13 @@
                     }}
             ]
             bulk_batch = args.ingestion_batch_size
-<<<<<<< HEAD
             create_update_index(client,
                                 index_name=index_name,
                                 settings=settings[args.lang],
                                 mappings=mappings,
                                 do_update=do_update)
 
-            client.ingest.put_pipeline(processors=processors, id='elser-v1-test')
-=======
-            create_update_index(index_name, do_update)
-            # if client.indices.exists(index=index_name):
-            #     check_index_rebuild()
-            #     client.options(ignore_status=[400, 404]).indices.delete(index=index_name)
-            # client.indices.create(index=f"{index_name}", mappings=mappings, settings=settings)
             client.ingest.put_pipeline(processors=processors, id=args.model_name+"-test")
->>>>>>> 62d3ee8e
             actions = []
             all_keys_to_index = ['title', 'id', 'url', 'productId',
                                  'filePath', 'deliverableLoio', 'text', 'app_name']
@@ -1347,7 +1223,7 @@
                     bulk(client=client, actions=actions, pipeline=args.model_name+"-test")
                 except Exception as e:
                     print(f"Got an error in indexing: {e}, {len(actions)}")
-        
+
         print(f"Product ID histogram:")
         for k in sorted(product_counts.keys(), key=lambda x: product_counts[x], reverse=True):
             print(f" {k}\t{product_counts[k]}")
@@ -1364,20 +1240,14 @@
 
 
         if args.evaluate:
-<<<<<<< HEAD
-            input_queries = read_data(args.input_queries,
+            input_queries, unmapped_ids = read_data(args.input_queries,
                                       lang=args.lang,
                                       fields=["id", "text", "relevant", "answers"],
-                                      docid_map=loio2docid,
+                                      docid_map=loio2docid, return_unmapped=True,
                                       remove_stopwords=args.remove_stopwords,
                                       data_type=args.data_type,
                                       doc_based=doc_based_ingestion)
-=======
-            input_queries, unmapped_ids = read_data(args.input_queries, fields=["id", "text", "relevant", "answers"],
-                                      docid_map=loio2docid, return_unmapped=True,
-                                      remove_stopwords=args.remove_stopwords, data_type=args.data_type, doc_based=doc_based_ingestion)
             print ("Unmapped ids:", unmapped_ids)
->>>>>>> 62d3ee8e
         else:
             input_queries = read_data(args.input_queries,
                                       lang=args.lang,
@@ -1474,7 +1344,7 @@
                 rank =  {"rrf": {
                     "window_size": 50
                 }}
-                
+
                 res = client.search(
                     index=index_name,
                     knn=knn,
