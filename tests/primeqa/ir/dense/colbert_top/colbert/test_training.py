--- conflicted
+++ resolved
@@ -106,12 +106,7 @@
         do_search = True
         if do_search:
             ranks_fn = os.path.join(output_dir, 'ranking.tsv')
-<<<<<<< HEAD
             args_dict = {'root': output_dir, 'experiment': 'test_indexing' , 'rank': -1, 'similarity': 'cosine', 'dim': 128, 'query_maxlen': 32, 'doc_maxlen': 180, 'mask_punctuation': True, 'local_models_repository': None, 'checkpoint': latest_model_fn, 'bsize': 1, 'amp': True, 'queries': queries_fn, 'collection': collection_fn, 'ranks_fn': ranks_fn, 'topK': 1, 'index_root': output_dir, 'index_name': 'index_name', 'nranks': 1, 'model_type': model_type,}
-=======
-            args_dict = {'root': output_dir, 'experiment': 'test_indexing' , 'rank': -1, 'similarity': 'l2', 'dim': 128, 'query_maxlen': 32, 'doc_maxlen': 180, 'mask_punctuation': True, 'local_models_repository': None, 'checkpoint': latest_model_fn, 'bsize': 1, 'amp': True, 'queries': queries_fn, 'collection': collection_fn, 'ranks_fn': ranks_fn, 'topK': 1, 'index_root': os.path.join(output_dir, 'test_indexing', 'indexes'), 'index_name': 'index_name', 'nranks': 1, 'model_type': model_type,}
->>>>>>> b9297e1d
-
             with Run().context(RunConfig(root=args_dict['root'], experiment=args_dict['experiment'], nranks=args_dict['nranks'], amp=args_dict['amp'])):
                 colBERTConfig = ColBERTConfig(**args_dict)
                 searcher = Searcher(args_dict['index_name'], checkpoint=args_dict['checkpoint'], collection=args_dict['collection'], config=colBERTConfig)
